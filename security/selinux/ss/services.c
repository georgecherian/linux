--- conflicted
+++ resolved
@@ -2344,52 +2344,15 @@
 	struct ocontext *c;
 	struct superblock_security_struct *sbsec = sb->s_security;
 	const char *fstype = sb->s_type->name;
-<<<<<<< HEAD
-	const char *subtype = (sb->s_subtype && sb->s_subtype[0]) ? sb->s_subtype : NULL;
-	struct ocontext *base = NULL;
-=======
->>>>>>> 4988abf1
 
 	read_lock(&policy_rwlock);
 
-	for (c = policydb.ocontexts[OCON_FSUSE]; c; c = c->next) {
-		char *sub;
-		int baselen;
-
-		baselen = strlen(fstype);
-
-		/* if base does not match, this is not the one */
-		if (strncmp(fstype, c->u.name, baselen))
-			continue;
-
-		/* if there is no subtype, this is the one! */
-		if (!subtype)
+	c = policydb.ocontexts[OCON_FSUSE];
+	while (c) {
+		if (strcmp(fstype, c->u.name) == 0)
 			break;
-
-		/* skip past the base in this entry */
-		sub = c->u.name + baselen;
-
-		/* entry is only a base. save it. keep looking for subtype */
-		if (sub[0] == '\0') {
-			base = c;
-			continue;
-		}
-
-		/* entry is not followed by a subtype, so it is not a match */
-		if (sub[0] != '.')
-			continue;
-
-		/* whew, we found a subtype of this fstype */
-		sub++; /* move past '.' */
-
-		/* exact match of fstype AND subtype */
-		if (!strcmp(subtype, sub))
-			break;
-	}
-
-	/* in case we had found an fstype match but no subtype match */
-	if (!c)
-		c = base;
+		c = c->next;
+	}
 
 	if (c) {
 		sbsec->behavior = c->v.behavior;
