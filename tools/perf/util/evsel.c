/*
 * Copyright (C) 2011, Red Hat Inc, Arnaldo Carvalho de Melo <acme@redhat.com>
 *
 * Parts came from builtin-{top,stat,record}.c, see those files for further
 * copyright notes.
 *
 * Released under the GPL v2. (and only v2, not any later version)
 */

#include <byteswap.h>
#include <linux/bitops.h>
#include <api/fs/debugfs.h>
#include <traceevent/event-parse.h>
#include <linux/hw_breakpoint.h>
#include <linux/perf_event.h>
#include <sys/resource.h>
#include "asm/bug.h"
#include "evsel.h"
#include "evlist.h"
#include "util.h"
#include "cpumap.h"
#include "thread_map.h"
#include "target.h"
#include "perf_regs.h"
#include "debug.h"
#include "trace-event.h"

static struct {
	bool sample_id_all;
	bool exclude_guest;
	bool mmap2;
} perf_missing_features;

#define FD(e, x, y) (*(int *)xyarray__entry(e->fd, x, y))

int __perf_evsel__sample_size(u64 sample_type)
{
	u64 mask = sample_type & PERF_SAMPLE_MASK;
	int size = 0;
	int i;

	for (i = 0; i < 64; i++) {
		if (mask & (1ULL << i))
			size++;
	}

	size *= sizeof(u64);

	return size;
}

/**
 * __perf_evsel__calc_id_pos - calculate id_pos.
 * @sample_type: sample type
 *
 * This function returns the position of the event id (PERF_SAMPLE_ID or
 * PERF_SAMPLE_IDENTIFIER) in a sample event i.e. in the array of struct
 * sample_event.
 */
static int __perf_evsel__calc_id_pos(u64 sample_type)
{
	int idx = 0;

	if (sample_type & PERF_SAMPLE_IDENTIFIER)
		return 0;

	if (!(sample_type & PERF_SAMPLE_ID))
		return -1;

	if (sample_type & PERF_SAMPLE_IP)
		idx += 1;

	if (sample_type & PERF_SAMPLE_TID)
		idx += 1;

	if (sample_type & PERF_SAMPLE_TIME)
		idx += 1;

	if (sample_type & PERF_SAMPLE_ADDR)
		idx += 1;

	return idx;
}

/**
 * __perf_evsel__calc_is_pos - calculate is_pos.
 * @sample_type: sample type
 *
 * This function returns the position (counting backwards) of the event id
 * (PERF_SAMPLE_ID or PERF_SAMPLE_IDENTIFIER) in a non-sample event i.e. if
 * sample_id_all is used there is an id sample appended to non-sample events.
 */
static int __perf_evsel__calc_is_pos(u64 sample_type)
{
	int idx = 1;

	if (sample_type & PERF_SAMPLE_IDENTIFIER)
		return 1;

	if (!(sample_type & PERF_SAMPLE_ID))
		return -1;

	if (sample_type & PERF_SAMPLE_CPU)
		idx += 1;

	if (sample_type & PERF_SAMPLE_STREAM_ID)
		idx += 1;

	return idx;
}

void perf_evsel__calc_id_pos(struct perf_evsel *evsel)
{
	evsel->id_pos = __perf_evsel__calc_id_pos(evsel->attr.sample_type);
	evsel->is_pos = __perf_evsel__calc_is_pos(evsel->attr.sample_type);
}

void hists__init(struct hists *hists)
{
	memset(hists, 0, sizeof(*hists));
	hists->entries_in_array[0] = hists->entries_in_array[1] = RB_ROOT;
	hists->entries_in = &hists->entries_in_array[0];
	hists->entries_collapsed = RB_ROOT;
	hists->entries = RB_ROOT;
	pthread_mutex_init(&hists->lock, NULL);
}

void __perf_evsel__set_sample_bit(struct perf_evsel *evsel,
				  enum perf_event_sample_format bit)
{
	if (!(evsel->attr.sample_type & bit)) {
		evsel->attr.sample_type |= bit;
		evsel->sample_size += sizeof(u64);
		perf_evsel__calc_id_pos(evsel);
	}
}

void __perf_evsel__reset_sample_bit(struct perf_evsel *evsel,
				    enum perf_event_sample_format bit)
{
	if (evsel->attr.sample_type & bit) {
		evsel->attr.sample_type &= ~bit;
		evsel->sample_size -= sizeof(u64);
		perf_evsel__calc_id_pos(evsel);
	}
}

void perf_evsel__set_sample_id(struct perf_evsel *evsel,
			       bool can_sample_identifier)
{
	if (can_sample_identifier) {
		perf_evsel__reset_sample_bit(evsel, ID);
		perf_evsel__set_sample_bit(evsel, IDENTIFIER);
	} else {
		perf_evsel__set_sample_bit(evsel, ID);
	}
	evsel->attr.read_format |= PERF_FORMAT_ID;
}

void perf_evsel__init(struct perf_evsel *evsel,
		      struct perf_event_attr *attr, int idx)
{
	evsel->idx	   = idx;
	evsel->attr	   = *attr;
	evsel->leader	   = evsel;
	evsel->unit	   = "";
	evsel->scale	   = 1.0;
	INIT_LIST_HEAD(&evsel->node);
	hists__init(&evsel->hists);
	evsel->sample_size = __perf_evsel__sample_size(attr->sample_type);
	perf_evsel__calc_id_pos(evsel);
}

struct perf_evsel *perf_evsel__new_idx(struct perf_event_attr *attr, int idx)
{
	struct perf_evsel *evsel = zalloc(sizeof(*evsel));

	if (evsel != NULL)
		perf_evsel__init(evsel, attr, idx);

	return evsel;
}

struct perf_evsel *perf_evsel__newtp_idx(const char *sys, const char *name, int idx)
{
	struct perf_evsel *evsel = zalloc(sizeof(*evsel));

	if (evsel != NULL) {
		struct perf_event_attr attr = {
			.type	       = PERF_TYPE_TRACEPOINT,
			.sample_type   = (PERF_SAMPLE_RAW | PERF_SAMPLE_TIME |
					  PERF_SAMPLE_CPU | PERF_SAMPLE_PERIOD),
		};

		if (asprintf(&evsel->name, "%s:%s", sys, name) < 0)
			goto out_free;

		evsel->tp_format = trace_event__tp_format(sys, name);
		if (evsel->tp_format == NULL)
			goto out_free;

		event_attr_init(&attr);
		attr.config = evsel->tp_format->id;
		attr.sample_period = 1;
		perf_evsel__init(evsel, &attr, idx);
	}

	return evsel;

out_free:
	zfree(&evsel->name);
	free(evsel);
	return NULL;
}

const char *perf_evsel__hw_names[PERF_COUNT_HW_MAX] = {
	"cycles",
	"instructions",
	"cache-references",
	"cache-misses",
	"branches",
	"branch-misses",
	"bus-cycles",
	"stalled-cycles-frontend",
	"stalled-cycles-backend",
	"ref-cycles",
};

static const char *__perf_evsel__hw_name(u64 config)
{
	if (config < PERF_COUNT_HW_MAX && perf_evsel__hw_names[config])
		return perf_evsel__hw_names[config];

	return "unknown-hardware";
}

static int perf_evsel__add_modifiers(struct perf_evsel *evsel, char *bf, size_t size)
{
	int colon = 0, r = 0;
	struct perf_event_attr *attr = &evsel->attr;
	bool exclude_guest_default = false;

#define MOD_PRINT(context, mod)	do {					\
		if (!attr->exclude_##context) {				\
			if (!colon) colon = ++r;			\
			r += scnprintf(bf + r, size - r, "%c", mod);	\
		} } while(0)

	if (attr->exclude_kernel || attr->exclude_user || attr->exclude_hv) {
		MOD_PRINT(kernel, 'k');
		MOD_PRINT(user, 'u');
		MOD_PRINT(hv, 'h');
		exclude_guest_default = true;
	}

	if (attr->precise_ip) {
		if (!colon)
			colon = ++r;
		r += scnprintf(bf + r, size - r, "%.*s", attr->precise_ip, "ppp");
		exclude_guest_default = true;
	}

	if (attr->exclude_host || attr->exclude_guest == exclude_guest_default) {
		MOD_PRINT(host, 'H');
		MOD_PRINT(guest, 'G');
	}
#undef MOD_PRINT
	if (colon)
		bf[colon - 1] = ':';
	return r;
}

static int perf_evsel__hw_name(struct perf_evsel *evsel, char *bf, size_t size)
{
	int r = scnprintf(bf, size, "%s", __perf_evsel__hw_name(evsel->attr.config));
	return r + perf_evsel__add_modifiers(evsel, bf + r, size - r);
}

const char *perf_evsel__sw_names[PERF_COUNT_SW_MAX] = {
	"cpu-clock",
	"task-clock",
	"page-faults",
	"context-switches",
	"cpu-migrations",
	"minor-faults",
	"major-faults",
	"alignment-faults",
	"emulation-faults",
	"dummy",
};

static const char *__perf_evsel__sw_name(u64 config)
{
	if (config < PERF_COUNT_SW_MAX && perf_evsel__sw_names[config])
		return perf_evsel__sw_names[config];
	return "unknown-software";
}

static int perf_evsel__sw_name(struct perf_evsel *evsel, char *bf, size_t size)
{
	int r = scnprintf(bf, size, "%s", __perf_evsel__sw_name(evsel->attr.config));
	return r + perf_evsel__add_modifiers(evsel, bf + r, size - r);
}

static int __perf_evsel__bp_name(char *bf, size_t size, u64 addr, u64 type)
{
	int r;

	r = scnprintf(bf, size, "mem:0x%" PRIx64 ":", addr);

	if (type & HW_BREAKPOINT_R)
		r += scnprintf(bf + r, size - r, "r");

	if (type & HW_BREAKPOINT_W)
		r += scnprintf(bf + r, size - r, "w");

	if (type & HW_BREAKPOINT_X)
		r += scnprintf(bf + r, size - r, "x");

	return r;
}

static int perf_evsel__bp_name(struct perf_evsel *evsel, char *bf, size_t size)
{
	struct perf_event_attr *attr = &evsel->attr;
	int r = __perf_evsel__bp_name(bf, size, attr->bp_addr, attr->bp_type);
	return r + perf_evsel__add_modifiers(evsel, bf + r, size - r);
}

const char *perf_evsel__hw_cache[PERF_COUNT_HW_CACHE_MAX]
				[PERF_EVSEL__MAX_ALIASES] = {
 { "L1-dcache",	"l1-d",		"l1d",		"L1-data",		},
 { "L1-icache",	"l1-i",		"l1i",		"L1-instruction",	},
 { "LLC",	"L2",							},
 { "dTLB",	"d-tlb",	"Data-TLB",				},
 { "iTLB",	"i-tlb",	"Instruction-TLB",			},
 { "branch",	"branches",	"bpu",		"btb",		"bpc",	},
 { "node",								},
};

const char *perf_evsel__hw_cache_op[PERF_COUNT_HW_CACHE_OP_MAX]
				   [PERF_EVSEL__MAX_ALIASES] = {
 { "load",	"loads",	"read",					},
 { "store",	"stores",	"write",				},
 { "prefetch",	"prefetches",	"speculative-read", "speculative-load",	},
};

const char *perf_evsel__hw_cache_result[PERF_COUNT_HW_CACHE_RESULT_MAX]
				       [PERF_EVSEL__MAX_ALIASES] = {
 { "refs",	"Reference",	"ops",		"access",		},
 { "misses",	"miss",							},
};

#define C(x)		PERF_COUNT_HW_CACHE_##x
#define CACHE_READ	(1 << C(OP_READ))
#define CACHE_WRITE	(1 << C(OP_WRITE))
#define CACHE_PREFETCH	(1 << C(OP_PREFETCH))
#define COP(x)		(1 << x)

/*
 * cache operartion stat
 * L1I : Read and prefetch only
 * ITLB and BPU : Read-only
 */
static unsigned long perf_evsel__hw_cache_stat[C(MAX)] = {
 [C(L1D)]	= (CACHE_READ | CACHE_WRITE | CACHE_PREFETCH),
 [C(L1I)]	= (CACHE_READ | CACHE_PREFETCH),
 [C(LL)]	= (CACHE_READ | CACHE_WRITE | CACHE_PREFETCH),
 [C(DTLB)]	= (CACHE_READ | CACHE_WRITE | CACHE_PREFETCH),
 [C(ITLB)]	= (CACHE_READ),
 [C(BPU)]	= (CACHE_READ),
 [C(NODE)]	= (CACHE_READ | CACHE_WRITE | CACHE_PREFETCH),
};

bool perf_evsel__is_cache_op_valid(u8 type, u8 op)
{
	if (perf_evsel__hw_cache_stat[type] & COP(op))
		return true;	/* valid */
	else
		return false;	/* invalid */
}

int __perf_evsel__hw_cache_type_op_res_name(u8 type, u8 op, u8 result,
					    char *bf, size_t size)
{
	if (result) {
		return scnprintf(bf, size, "%s-%s-%s", perf_evsel__hw_cache[type][0],
				 perf_evsel__hw_cache_op[op][0],
				 perf_evsel__hw_cache_result[result][0]);
	}

	return scnprintf(bf, size, "%s-%s", perf_evsel__hw_cache[type][0],
			 perf_evsel__hw_cache_op[op][1]);
}

static int __perf_evsel__hw_cache_name(u64 config, char *bf, size_t size)
{
	u8 op, result, type = (config >>  0) & 0xff;
	const char *err = "unknown-ext-hardware-cache-type";

	if (type > PERF_COUNT_HW_CACHE_MAX)
		goto out_err;

	op = (config >>  8) & 0xff;
	err = "unknown-ext-hardware-cache-op";
	if (op > PERF_COUNT_HW_CACHE_OP_MAX)
		goto out_err;

	result = (config >> 16) & 0xff;
	err = "unknown-ext-hardware-cache-result";
	if (result > PERF_COUNT_HW_CACHE_RESULT_MAX)
		goto out_err;

	err = "invalid-cache";
	if (!perf_evsel__is_cache_op_valid(type, op))
		goto out_err;

	return __perf_evsel__hw_cache_type_op_res_name(type, op, result, bf, size);
out_err:
	return scnprintf(bf, size, "%s", err);
}

static int perf_evsel__hw_cache_name(struct perf_evsel *evsel, char *bf, size_t size)
{
	int ret = __perf_evsel__hw_cache_name(evsel->attr.config, bf, size);
	return ret + perf_evsel__add_modifiers(evsel, bf + ret, size - ret);
}

static int perf_evsel__raw_name(struct perf_evsel *evsel, char *bf, size_t size)
{
	int ret = scnprintf(bf, size, "raw 0x%" PRIx64, evsel->attr.config);
	return ret + perf_evsel__add_modifiers(evsel, bf + ret, size - ret);
}

const char *perf_evsel__name(struct perf_evsel *evsel)
{
	char bf[128];

	if (evsel->name)
		return evsel->name;

	switch (evsel->attr.type) {
	case PERF_TYPE_RAW:
		perf_evsel__raw_name(evsel, bf, sizeof(bf));
		break;

	case PERF_TYPE_HARDWARE:
		perf_evsel__hw_name(evsel, bf, sizeof(bf));
		break;

	case PERF_TYPE_HW_CACHE:
		perf_evsel__hw_cache_name(evsel, bf, sizeof(bf));
		break;

	case PERF_TYPE_SOFTWARE:
		perf_evsel__sw_name(evsel, bf, sizeof(bf));
		break;

	case PERF_TYPE_TRACEPOINT:
		scnprintf(bf, sizeof(bf), "%s", "unknown tracepoint");
		break;

	case PERF_TYPE_BREAKPOINT:
		perf_evsel__bp_name(evsel, bf, sizeof(bf));
		break;

	default:
		scnprintf(bf, sizeof(bf), "unknown attr type: %d",
			  evsel->attr.type);
		break;
	}

	evsel->name = strdup(bf);

	return evsel->name ?: "unknown";
}

const char *perf_evsel__group_name(struct perf_evsel *evsel)
{
	return evsel->group_name ?: "anon group";
}

int perf_evsel__group_desc(struct perf_evsel *evsel, char *buf, size_t size)
{
	int ret;
	struct perf_evsel *pos;
	const char *group_name = perf_evsel__group_name(evsel);

	ret = scnprintf(buf, size, "%s", group_name);

	ret += scnprintf(buf + ret, size - ret, " { %s",
			 perf_evsel__name(evsel));

	for_each_group_member(pos, evsel)
		ret += scnprintf(buf + ret, size - ret, ", %s",
				 perf_evsel__name(pos));

	ret += scnprintf(buf + ret, size - ret, " }");

	return ret;
}

/*
 * The enable_on_exec/disabled value strategy:
 *
 *  1) For any type of traced program:
 *    - all independent events and group leaders are disabled
 *    - all group members are enabled
 *
 *     Group members are ruled by group leaders. They need to
 *     be enabled, because the group scheduling relies on that.
 *
 *  2) For traced programs executed by perf:
 *     - all independent events and group leaders have
 *       enable_on_exec set
 *     - we don't specifically enable or disable any event during
 *       the record command
 *
 *     Independent events and group leaders are initially disabled
 *     and get enabled by exec. Group members are ruled by group
 *     leaders as stated in 1).
 *
 *  3) For traced programs attached by perf (pid/tid):
 *     - we specifically enable or disable all events during
 *       the record command
 *
 *     When attaching events to already running traced we
 *     enable/disable events specifically, as there's no
 *     initial traced exec call.
 */
void perf_evsel__config(struct perf_evsel *evsel, struct record_opts *opts)
{
	struct perf_evsel *leader = evsel->leader;
	struct perf_event_attr *attr = &evsel->attr;
	int track = !evsel->idx; /* only the first counter needs these */
	bool per_cpu = opts->target.default_per_cpu && !opts->target.per_thread;

	attr->sample_id_all = perf_missing_features.sample_id_all ? 0 : 1;
	attr->inherit	    = !opts->no_inherit;

	perf_evsel__set_sample_bit(evsel, IP);
	perf_evsel__set_sample_bit(evsel, TID);

	if (evsel->sample_read) {
		perf_evsel__set_sample_bit(evsel, READ);

		/*
		 * We need ID even in case of single event, because
		 * PERF_SAMPLE_READ process ID specific data.
		 */
		perf_evsel__set_sample_id(evsel, false);

		/*
		 * Apply group format only if we belong to group
		 * with more than one members.
		 */
		if (leader->nr_members > 1) {
			attr->read_format |= PERF_FORMAT_GROUP;
			attr->inherit = 0;
		}
	}

	/*
	 * We default some events to a 1 default interval. But keep
	 * it a weak assumption overridable by the user.
	 */
	if (!attr->sample_period || (opts->user_freq != UINT_MAX &&
				     opts->user_interval != ULLONG_MAX)) {
		if (opts->freq) {
			perf_evsel__set_sample_bit(evsel, PERIOD);
			attr->freq		= 1;
			attr->sample_freq	= opts->freq;
		} else {
			attr->sample_period = opts->default_interval;
		}
	}

	/*
	 * Disable sampling for all group members other
	 * than leader in case leader 'leads' the sampling.
	 */
	if ((leader != evsel) && leader->sample_read) {
		attr->sample_freq   = 0;
		attr->sample_period = 0;
	}

	if (opts->no_samples)
		attr->sample_freq = 0;

	if (opts->inherit_stat)
		attr->inherit_stat = 1;

	if (opts->sample_address) {
		perf_evsel__set_sample_bit(evsel, ADDR);
		attr->mmap_data = track;
	}

	if (opts->call_graph) {
		perf_evsel__set_sample_bit(evsel, CALLCHAIN);

		if (opts->call_graph == CALLCHAIN_DWARF) {
			perf_evsel__set_sample_bit(evsel, REGS_USER);
			perf_evsel__set_sample_bit(evsel, STACK_USER);
			attr->sample_regs_user = PERF_REGS_MASK;
			attr->sample_stack_user = opts->stack_dump_size;
			attr->exclude_callchain_user = 1;
		}
	}

	if (target__has_cpu(&opts->target) || opts->target.force_per_cpu)
		perf_evsel__set_sample_bit(evsel, CPU);

	if (opts->period)
		perf_evsel__set_sample_bit(evsel, PERIOD);

	if (!perf_missing_features.sample_id_all &&
	    (opts->sample_time || !opts->no_inherit ||
<<<<<<< HEAD
	     target__has_cpu(&opts->target) || opts->target.force_per_cpu))
=======
	     target__has_cpu(&opts->target) || per_cpu))
>>>>>>> 4988abf1
		perf_evsel__set_sample_bit(evsel, TIME);

	if (opts->raw_samples) {
		perf_evsel__set_sample_bit(evsel, TIME);
		perf_evsel__set_sample_bit(evsel, RAW);
		perf_evsel__set_sample_bit(evsel, CPU);
	}

	if (opts->sample_address)
		perf_evsel__set_sample_bit(evsel, DATA_SRC);

	if (opts->no_buffering) {
		attr->watermark = 0;
		attr->wakeup_events = 1;
	}
	if (opts->branch_stack) {
		perf_evsel__set_sample_bit(evsel, BRANCH_STACK);
		attr->branch_sample_type = opts->branch_stack;
	}

	if (opts->sample_weight)
		perf_evsel__set_sample_bit(evsel, WEIGHT);

	attr->mmap  = track;
	attr->comm  = track;

	if (opts->sample_transaction)
		perf_evsel__set_sample_bit(evsel, TRANSACTION);

	/*
	 * XXX see the function comment above
	 *
	 * Disabling only independent events or group leaders,
	 * keeping group members enabled.
	 */
	if (perf_evsel__is_group_leader(evsel))
		attr->disabled = 1;

	/*
	 * Setting enable_on_exec for independent events and
	 * group leaders for traced executed by perf.
	 */
	if (target__none(&opts->target) && perf_evsel__is_group_leader(evsel) &&
		!opts->initial_delay)
		attr->enable_on_exec = 1;
}

int perf_evsel__alloc_fd(struct perf_evsel *evsel, int ncpus, int nthreads)
{
	int cpu, thread;
	evsel->fd = xyarray__new(ncpus, nthreads, sizeof(int));

	if (evsel->fd) {
		for (cpu = 0; cpu < ncpus; cpu++) {
			for (thread = 0; thread < nthreads; thread++) {
				FD(evsel, cpu, thread) = -1;
			}
		}
	}

	return evsel->fd != NULL ? 0 : -ENOMEM;
}

static int perf_evsel__run_ioctl(struct perf_evsel *evsel, int ncpus, int nthreads,
			  int ioc,  void *arg)
{
	int cpu, thread;

	for (cpu = 0; cpu < ncpus; cpu++) {
		for (thread = 0; thread < nthreads; thread++) {
			int fd = FD(evsel, cpu, thread),
			    err = ioctl(fd, ioc, arg);

			if (err)
				return err;
		}
	}

	return 0;
}

int perf_evsel__set_filter(struct perf_evsel *evsel, int ncpus, int nthreads,
			   const char *filter)
{
	return perf_evsel__run_ioctl(evsel, ncpus, nthreads,
				     PERF_EVENT_IOC_SET_FILTER,
				     (void *)filter);
}

int perf_evsel__enable(struct perf_evsel *evsel, int ncpus, int nthreads)
{
	return perf_evsel__run_ioctl(evsel, ncpus, nthreads,
				     PERF_EVENT_IOC_ENABLE,
				     0);
}

int perf_evsel__alloc_id(struct perf_evsel *evsel, int ncpus, int nthreads)
{
	evsel->sample_id = xyarray__new(ncpus, nthreads, sizeof(struct perf_sample_id));
	if (evsel->sample_id == NULL)
		return -ENOMEM;

	evsel->id = zalloc(ncpus * nthreads * sizeof(u64));
	if (evsel->id == NULL) {
		xyarray__delete(evsel->sample_id);
		evsel->sample_id = NULL;
		return -ENOMEM;
	}

	return 0;
}

void perf_evsel__reset_counts(struct perf_evsel *evsel, int ncpus)
{
	memset(evsel->counts, 0, (sizeof(*evsel->counts) +
				 (ncpus * sizeof(struct perf_counts_values))));
}

int perf_evsel__alloc_counts(struct perf_evsel *evsel, int ncpus)
{
	evsel->counts = zalloc((sizeof(*evsel->counts) +
				(ncpus * sizeof(struct perf_counts_values))));
	return evsel->counts != NULL ? 0 : -ENOMEM;
}

void perf_evsel__free_fd(struct perf_evsel *evsel)
{
	xyarray__delete(evsel->fd);
	evsel->fd = NULL;
}

void perf_evsel__free_id(struct perf_evsel *evsel)
{
	xyarray__delete(evsel->sample_id);
	evsel->sample_id = NULL;
	zfree(&evsel->id);
}

void perf_evsel__close_fd(struct perf_evsel *evsel, int ncpus, int nthreads)
{
	int cpu, thread;

	for (cpu = 0; cpu < ncpus; cpu++)
		for (thread = 0; thread < nthreads; ++thread) {
			close(FD(evsel, cpu, thread));
			FD(evsel, cpu, thread) = -1;
		}
}

void perf_evsel__free_counts(struct perf_evsel *evsel)
{
	zfree(&evsel->counts);
}

void perf_evsel__exit(struct perf_evsel *evsel)
{
	assert(list_empty(&evsel->node));
	perf_evsel__free_fd(evsel);
	perf_evsel__free_id(evsel);
}

void perf_evsel__delete(struct perf_evsel *evsel)
{
	perf_evsel__exit(evsel);
	close_cgroup(evsel->cgrp);
	zfree(&evsel->group_name);
	if (evsel->tp_format)
		pevent_free_format(evsel->tp_format);
	zfree(&evsel->name);
	free(evsel);
}

static inline void compute_deltas(struct perf_evsel *evsel,
				  int cpu,
				  struct perf_counts_values *count)
{
	struct perf_counts_values tmp;

	if (!evsel->prev_raw_counts)
		return;

	if (cpu == -1) {
		tmp = evsel->prev_raw_counts->aggr;
		evsel->prev_raw_counts->aggr = *count;
	} else {
		tmp = evsel->prev_raw_counts->cpu[cpu];
		evsel->prev_raw_counts->cpu[cpu] = *count;
	}

	count->val = count->val - tmp.val;
	count->ena = count->ena - tmp.ena;
	count->run = count->run - tmp.run;
}

int __perf_evsel__read_on_cpu(struct perf_evsel *evsel,
			      int cpu, int thread, bool scale)
{
	struct perf_counts_values count;
	size_t nv = scale ? 3 : 1;

	if (FD(evsel, cpu, thread) < 0)
		return -EINVAL;

	if (evsel->counts == NULL && perf_evsel__alloc_counts(evsel, cpu + 1) < 0)
		return -ENOMEM;

	if (readn(FD(evsel, cpu, thread), &count, nv * sizeof(u64)) < 0)
		return -errno;

	compute_deltas(evsel, cpu, &count);

	if (scale) {
		if (count.run == 0)
			count.val = 0;
		else if (count.run < count.ena)
			count.val = (u64)((double)count.val * count.ena / count.run + 0.5);
	} else
		count.ena = count.run = 0;

	evsel->counts->cpu[cpu] = count;
	return 0;
}

int __perf_evsel__read(struct perf_evsel *evsel,
		       int ncpus, int nthreads, bool scale)
{
	size_t nv = scale ? 3 : 1;
	int cpu, thread;
	struct perf_counts_values *aggr = &evsel->counts->aggr, count;

	aggr->val = aggr->ena = aggr->run = 0;

	for (cpu = 0; cpu < ncpus; cpu++) {
		for (thread = 0; thread < nthreads; thread++) {
			if (FD(evsel, cpu, thread) < 0)
				continue;

			if (readn(FD(evsel, cpu, thread),
				  &count, nv * sizeof(u64)) < 0)
				return -errno;

			aggr->val += count.val;
			if (scale) {
				aggr->ena += count.ena;
				aggr->run += count.run;
			}
		}
	}

	compute_deltas(evsel, -1, aggr);

	evsel->counts->scaled = 0;
	if (scale) {
		if (aggr->run == 0) {
			evsel->counts->scaled = -1;
			aggr->val = 0;
			return 0;
		}

		if (aggr->run < aggr->ena) {
			evsel->counts->scaled = 1;
			aggr->val = (u64)((double)aggr->val * aggr->ena / aggr->run + 0.5);
		}
	} else
		aggr->ena = aggr->run = 0;

	return 0;
}

static int get_group_fd(struct perf_evsel *evsel, int cpu, int thread)
{
	struct perf_evsel *leader = evsel->leader;
	int fd;

	if (perf_evsel__is_group_leader(evsel))
		return -1;

	/*
	 * Leader must be already processed/open,
	 * if not it's a bug.
	 */
	BUG_ON(!leader->fd);

	fd = FD(leader, cpu, thread);
	BUG_ON(fd == -1);

	return fd;
}

#define __PRINT_ATTR(fmt, cast, field)  \
	fprintf(fp, "  %-19s "fmt"\n", #field, cast attr->field)

#define PRINT_ATTR_U32(field)  __PRINT_ATTR("%u" , , field)
#define PRINT_ATTR_X32(field)  __PRINT_ATTR("%#x", , field)
#define PRINT_ATTR_U64(field)  __PRINT_ATTR("%" PRIu64, (uint64_t), field)
#define PRINT_ATTR_X64(field)  __PRINT_ATTR("%#"PRIx64, (uint64_t), field)

#define PRINT_ATTR2N(name1, field1, name2, field2)	\
	fprintf(fp, "  %-19s %u    %-19s %u\n",		\
	name1, attr->field1, name2, attr->field2)

#define PRINT_ATTR2(field1, field2) \
	PRINT_ATTR2N(#field1, field1, #field2, field2)

static size_t perf_event_attr__fprintf(struct perf_event_attr *attr, FILE *fp)
{
	size_t ret = 0;

	ret += fprintf(fp, "%.60s\n", graph_dotted_line);
	ret += fprintf(fp, "perf_event_attr:\n");

	ret += PRINT_ATTR_U32(type);
	ret += PRINT_ATTR_U32(size);
	ret += PRINT_ATTR_X64(config);
	ret += PRINT_ATTR_U64(sample_period);
	ret += PRINT_ATTR_U64(sample_freq);
	ret += PRINT_ATTR_X64(sample_type);
	ret += PRINT_ATTR_X64(read_format);

	ret += PRINT_ATTR2(disabled, inherit);
	ret += PRINT_ATTR2(pinned, exclusive);
	ret += PRINT_ATTR2(exclude_user, exclude_kernel);
	ret += PRINT_ATTR2(exclude_hv, exclude_idle);
	ret += PRINT_ATTR2(mmap, comm);
	ret += PRINT_ATTR2(freq, inherit_stat);
	ret += PRINT_ATTR2(enable_on_exec, task);
	ret += PRINT_ATTR2(watermark, precise_ip);
	ret += PRINT_ATTR2(mmap_data, sample_id_all);
	ret += PRINT_ATTR2(exclude_host, exclude_guest);
	ret += PRINT_ATTR2N("excl.callchain_kern", exclude_callchain_kernel,
			    "excl.callchain_user", exclude_callchain_user);
	ret += PRINT_ATTR_U32(mmap2);

	ret += PRINT_ATTR_U32(wakeup_events);
	ret += PRINT_ATTR_U32(wakeup_watermark);
	ret += PRINT_ATTR_X32(bp_type);
	ret += PRINT_ATTR_X64(bp_addr);
	ret += PRINT_ATTR_X64(config1);
	ret += PRINT_ATTR_U64(bp_len);
	ret += PRINT_ATTR_X64(config2);
	ret += PRINT_ATTR_X64(branch_sample_type);
	ret += PRINT_ATTR_X64(sample_regs_user);
	ret += PRINT_ATTR_U32(sample_stack_user);

	ret += fprintf(fp, "%.60s\n", graph_dotted_line);

	return ret;
}

static int __perf_evsel__open(struct perf_evsel *evsel, struct cpu_map *cpus,
			      struct thread_map *threads)
{
	int cpu, thread;
	unsigned long flags = 0;
	int pid = -1, err;
	enum { NO_CHANGE, SET_TO_MAX, INCREASED_MAX } set_rlimit = NO_CHANGE;

	if (evsel->fd == NULL &&
	    perf_evsel__alloc_fd(evsel, cpus->nr, threads->nr) < 0)
		return -ENOMEM;

	if (evsel->cgrp) {
		flags = PERF_FLAG_PID_CGROUP;
		pid = evsel->cgrp->fd;
	}

fallback_missing_features:
	if (perf_missing_features.mmap2)
		evsel->attr.mmap2 = 0;
	if (perf_missing_features.exclude_guest)
		evsel->attr.exclude_guest = evsel->attr.exclude_host = 0;
retry_sample_id:
	if (perf_missing_features.sample_id_all)
		evsel->attr.sample_id_all = 0;

	if (verbose >= 2)
		perf_event_attr__fprintf(&evsel->attr, stderr);

	for (cpu = 0; cpu < cpus->nr; cpu++) {

		for (thread = 0; thread < threads->nr; thread++) {
			int group_fd;

			if (!evsel->cgrp)
				pid = threads->map[thread];

			group_fd = get_group_fd(evsel, cpu, thread);
retry_open:
			pr_debug2("perf_event_open: pid %d  cpu %d  group_fd %d  flags %#lx\n",
				  pid, cpus->map[cpu], group_fd, flags);

			FD(evsel, cpu, thread) = sys_perf_event_open(&evsel->attr,
								     pid,
								     cpus->map[cpu],
								     group_fd, flags);
			if (FD(evsel, cpu, thread) < 0) {
				err = -errno;
				pr_debug2("perf_event_open failed, error %d\n",
					  err);
				goto try_fallback;
			}
			set_rlimit = NO_CHANGE;
		}
	}

	return 0;

try_fallback:
	/*
	 * perf stat needs between 5 and 22 fds per CPU. When we run out
	 * of them try to increase the limits.
	 */
	if (err == -EMFILE && set_rlimit < INCREASED_MAX) {
		struct rlimit l;
		int old_errno = errno;

		if (getrlimit(RLIMIT_NOFILE, &l) == 0) {
			if (set_rlimit == NO_CHANGE)
				l.rlim_cur = l.rlim_max;
			else {
				l.rlim_cur = l.rlim_max + 1000;
				l.rlim_max = l.rlim_cur;
			}
			if (setrlimit(RLIMIT_NOFILE, &l) == 0) {
				set_rlimit++;
				errno = old_errno;
				goto retry_open;
			}
		}
		errno = old_errno;
	}

	if (err != -EINVAL || cpu > 0 || thread > 0)
		goto out_close;

	if (!perf_missing_features.mmap2 && evsel->attr.mmap2) {
		perf_missing_features.mmap2 = true;
		goto fallback_missing_features;
	} else if (!perf_missing_features.exclude_guest &&
		   (evsel->attr.exclude_guest || evsel->attr.exclude_host)) {
		perf_missing_features.exclude_guest = true;
		goto fallback_missing_features;
	} else if (!perf_missing_features.sample_id_all) {
		perf_missing_features.sample_id_all = true;
		goto retry_sample_id;
	}

out_close:
	do {
		while (--thread >= 0) {
			close(FD(evsel, cpu, thread));
			FD(evsel, cpu, thread) = -1;
		}
		thread = threads->nr;
	} while (--cpu >= 0);
	return err;
}

void perf_evsel__close(struct perf_evsel *evsel, int ncpus, int nthreads)
{
	if (evsel->fd == NULL)
		return;

	perf_evsel__close_fd(evsel, ncpus, nthreads);
	perf_evsel__free_fd(evsel);
	evsel->fd = NULL;
}

static struct {
	struct cpu_map map;
	int cpus[1];
} empty_cpu_map = {
	.map.nr	= 1,
	.cpus	= { -1, },
};

static struct {
	struct thread_map map;
	int threads[1];
} empty_thread_map = {
	.map.nr	 = 1,
	.threads = { -1, },
};

int perf_evsel__open(struct perf_evsel *evsel, struct cpu_map *cpus,
		     struct thread_map *threads)
{
	if (cpus == NULL) {
		/* Work around old compiler warnings about strict aliasing */
		cpus = &empty_cpu_map.map;
	}

	if (threads == NULL)
		threads = &empty_thread_map.map;

	return __perf_evsel__open(evsel, cpus, threads);
}

int perf_evsel__open_per_cpu(struct perf_evsel *evsel,
			     struct cpu_map *cpus)
{
	return __perf_evsel__open(evsel, cpus, &empty_thread_map.map);
}

int perf_evsel__open_per_thread(struct perf_evsel *evsel,
				struct thread_map *threads)
{
	return __perf_evsel__open(evsel, &empty_cpu_map.map, threads);
}

static int perf_evsel__parse_id_sample(const struct perf_evsel *evsel,
				       const union perf_event *event,
				       struct perf_sample *sample)
{
	u64 type = evsel->attr.sample_type;
	const u64 *array = event->sample.array;
	bool swapped = evsel->needs_swap;
	union u64_swap u;

	array += ((event->header.size -
		   sizeof(event->header)) / sizeof(u64)) - 1;

	if (type & PERF_SAMPLE_IDENTIFIER) {
		sample->id = *array;
		array--;
	}

	if (type & PERF_SAMPLE_CPU) {
		u.val64 = *array;
		if (swapped) {
			/* undo swap of u64, then swap on individual u32s */
			u.val64 = bswap_64(u.val64);
			u.val32[0] = bswap_32(u.val32[0]);
		}

		sample->cpu = u.val32[0];
		array--;
	}

	if (type & PERF_SAMPLE_STREAM_ID) {
		sample->stream_id = *array;
		array--;
	}

	if (type & PERF_SAMPLE_ID) {
		sample->id = *array;
		array--;
	}

	if (type & PERF_SAMPLE_TIME) {
		sample->time = *array;
		array--;
	}

	if (type & PERF_SAMPLE_TID) {
		u.val64 = *array;
		if (swapped) {
			/* undo swap of u64, then swap on individual u32s */
			u.val64 = bswap_64(u.val64);
			u.val32[0] = bswap_32(u.val32[0]);
			u.val32[1] = bswap_32(u.val32[1]);
		}

		sample->pid = u.val32[0];
		sample->tid = u.val32[1];
		array--;
	}

	return 0;
}

static inline bool overflow(const void *endp, u16 max_size, const void *offset,
			    u64 size)
{
	return size > max_size || offset + size > endp;
}

#define OVERFLOW_CHECK(offset, size, max_size)				\
	do {								\
		if (overflow(endp, (max_size), (offset), (size)))	\
			return -EFAULT;					\
	} while (0)

#define OVERFLOW_CHECK_u64(offset) \
	OVERFLOW_CHECK(offset, sizeof(u64), sizeof(u64))

int perf_evsel__parse_sample(struct perf_evsel *evsel, union perf_event *event,
			     struct perf_sample *data)
{
	u64 type = evsel->attr.sample_type;
	bool swapped = evsel->needs_swap;
	const u64 *array;
	u16 max_size = event->header.size;
	const void *endp = (void *)event + max_size;
	u64 sz;

	/*
	 * used for cross-endian analysis. See git commit 65014ab3
	 * for why this goofiness is needed.
	 */
	union u64_swap u;

	memset(data, 0, sizeof(*data));
	data->cpu = data->pid = data->tid = -1;
	data->stream_id = data->id = data->time = -1ULL;
	data->period = 1;
	data->weight = 0;

	if (event->header.type != PERF_RECORD_SAMPLE) {
		if (!evsel->attr.sample_id_all)
			return 0;
		return perf_evsel__parse_id_sample(evsel, event, data);
	}

	array = event->sample.array;

	/*
	 * The evsel's sample_size is based on PERF_SAMPLE_MASK which includes
	 * up to PERF_SAMPLE_PERIOD.  After that overflow() must be used to
	 * check the format does not go past the end of the event.
	 */
	if (evsel->sample_size + sizeof(event->header) > event->header.size)
		return -EFAULT;

	data->id = -1ULL;
	if (type & PERF_SAMPLE_IDENTIFIER) {
		data->id = *array;
		array++;
	}

	if (type & PERF_SAMPLE_IP) {
		data->ip = *array;
		array++;
	}

	if (type & PERF_SAMPLE_TID) {
		u.val64 = *array;
		if (swapped) {
			/* undo swap of u64, then swap on individual u32s */
			u.val64 = bswap_64(u.val64);
			u.val32[0] = bswap_32(u.val32[0]);
			u.val32[1] = bswap_32(u.val32[1]);
		}

		data->pid = u.val32[0];
		data->tid = u.val32[1];
		array++;
	}

	if (type & PERF_SAMPLE_TIME) {
		data->time = *array;
		array++;
	}

	data->addr = 0;
	if (type & PERF_SAMPLE_ADDR) {
		data->addr = *array;
		array++;
	}

	if (type & PERF_SAMPLE_ID) {
		data->id = *array;
		array++;
	}

	if (type & PERF_SAMPLE_STREAM_ID) {
		data->stream_id = *array;
		array++;
	}

	if (type & PERF_SAMPLE_CPU) {

		u.val64 = *array;
		if (swapped) {
			/* undo swap of u64, then swap on individual u32s */
			u.val64 = bswap_64(u.val64);
			u.val32[0] = bswap_32(u.val32[0]);
		}

		data->cpu = u.val32[0];
		array++;
	}

	if (type & PERF_SAMPLE_PERIOD) {
		data->period = *array;
		array++;
	}

	if (type & PERF_SAMPLE_READ) {
		u64 read_format = evsel->attr.read_format;

		OVERFLOW_CHECK_u64(array);
		if (read_format & PERF_FORMAT_GROUP)
			data->read.group.nr = *array;
		else
			data->read.one.value = *array;

		array++;

		if (read_format & PERF_FORMAT_TOTAL_TIME_ENABLED) {
			OVERFLOW_CHECK_u64(array);
			data->read.time_enabled = *array;
			array++;
		}

		if (read_format & PERF_FORMAT_TOTAL_TIME_RUNNING) {
			OVERFLOW_CHECK_u64(array);
			data->read.time_running = *array;
			array++;
		}

		/* PERF_FORMAT_ID is forced for PERF_SAMPLE_READ */
		if (read_format & PERF_FORMAT_GROUP) {
			const u64 max_group_nr = UINT64_MAX /
					sizeof(struct sample_read_value);

			if (data->read.group.nr > max_group_nr)
				return -EFAULT;
			sz = data->read.group.nr *
			     sizeof(struct sample_read_value);
			OVERFLOW_CHECK(array, sz, max_size);
			data->read.group.values =
					(struct sample_read_value *)array;
			array = (void *)array + sz;
		} else {
			OVERFLOW_CHECK_u64(array);
			data->read.one.id = *array;
			array++;
		}
	}

	if (type & PERF_SAMPLE_CALLCHAIN) {
		const u64 max_callchain_nr = UINT64_MAX / sizeof(u64);

		OVERFLOW_CHECK_u64(array);
		data->callchain = (struct ip_callchain *)array++;
		if (data->callchain->nr > max_callchain_nr)
			return -EFAULT;
		sz = data->callchain->nr * sizeof(u64);
		OVERFLOW_CHECK(array, sz, max_size);
		array = (void *)array + sz;
	}

	if (type & PERF_SAMPLE_RAW) {
		OVERFLOW_CHECK_u64(array);
		u.val64 = *array;
		if (WARN_ONCE(swapped,
			      "Endianness of raw data not corrected!\n")) {
			/* undo swap of u64, then swap on individual u32s */
			u.val64 = bswap_64(u.val64);
			u.val32[0] = bswap_32(u.val32[0]);
			u.val32[1] = bswap_32(u.val32[1]);
		}
		data->raw_size = u.val32[0];
		array = (void *)array + sizeof(u32);

		OVERFLOW_CHECK(array, data->raw_size, max_size);
		data->raw_data = (void *)array;
		array = (void *)array + data->raw_size;
	}

	if (type & PERF_SAMPLE_BRANCH_STACK) {
		const u64 max_branch_nr = UINT64_MAX /
					  sizeof(struct branch_entry);

		OVERFLOW_CHECK_u64(array);
		data->branch_stack = (struct branch_stack *)array++;

		if (data->branch_stack->nr > max_branch_nr)
			return -EFAULT;
		sz = data->branch_stack->nr * sizeof(struct branch_entry);
		OVERFLOW_CHECK(array, sz, max_size);
		array = (void *)array + sz;
	}

	if (type & PERF_SAMPLE_REGS_USER) {
		OVERFLOW_CHECK_u64(array);
		data->user_regs.abi = *array;
		array++;

		if (data->user_regs.abi) {
			u64 regs_user = evsel->attr.sample_regs_user;

			sz = hweight_long(regs_user) * sizeof(u64);
			OVERFLOW_CHECK(array, sz, max_size);
			data->user_regs.regs = (u64 *)array;
			array = (void *)array + sz;
		}
	}

	if (type & PERF_SAMPLE_STACK_USER) {
		OVERFLOW_CHECK_u64(array);
		sz = *array++;

		data->user_stack.offset = ((char *)(array - 1)
					  - (char *) event);

		if (!sz) {
			data->user_stack.size = 0;
		} else {
			OVERFLOW_CHECK(array, sz, max_size);
			data->user_stack.data = (char *)array;
			array = (void *)array + sz;
			OVERFLOW_CHECK_u64(array);
			data->user_stack.size = *array++;
			if (WARN_ONCE(data->user_stack.size > sz,
				      "user stack dump failure\n"))
				return -EFAULT;
		}
	}

	data->weight = 0;
	if (type & PERF_SAMPLE_WEIGHT) {
		OVERFLOW_CHECK_u64(array);
		data->weight = *array;
		array++;
	}

	data->data_src = PERF_MEM_DATA_SRC_NONE;
	if (type & PERF_SAMPLE_DATA_SRC) {
		OVERFLOW_CHECK_u64(array);
		data->data_src = *array;
		array++;
	}

	data->transaction = 0;
	if (type & PERF_SAMPLE_TRANSACTION) {
		OVERFLOW_CHECK_u64(array);
		data->transaction = *array;
		array++;
	}

	return 0;
}

size_t perf_event__sample_event_size(const struct perf_sample *sample, u64 type,
				     u64 sample_regs_user, u64 read_format)
{
	size_t sz, result = sizeof(struct sample_event);

	if (type & PERF_SAMPLE_IDENTIFIER)
		result += sizeof(u64);

	if (type & PERF_SAMPLE_IP)
		result += sizeof(u64);

	if (type & PERF_SAMPLE_TID)
		result += sizeof(u64);

	if (type & PERF_SAMPLE_TIME)
		result += sizeof(u64);

	if (type & PERF_SAMPLE_ADDR)
		result += sizeof(u64);

	if (type & PERF_SAMPLE_ID)
		result += sizeof(u64);

	if (type & PERF_SAMPLE_STREAM_ID)
		result += sizeof(u64);

	if (type & PERF_SAMPLE_CPU)
		result += sizeof(u64);

	if (type & PERF_SAMPLE_PERIOD)
		result += sizeof(u64);

	if (type & PERF_SAMPLE_READ) {
		result += sizeof(u64);
		if (read_format & PERF_FORMAT_TOTAL_TIME_ENABLED)
			result += sizeof(u64);
		if (read_format & PERF_FORMAT_TOTAL_TIME_RUNNING)
			result += sizeof(u64);
		/* PERF_FORMAT_ID is forced for PERF_SAMPLE_READ */
		if (read_format & PERF_FORMAT_GROUP) {
			sz = sample->read.group.nr *
			     sizeof(struct sample_read_value);
			result += sz;
		} else {
			result += sizeof(u64);
		}
	}

	if (type & PERF_SAMPLE_CALLCHAIN) {
		sz = (sample->callchain->nr + 1) * sizeof(u64);
		result += sz;
	}

	if (type & PERF_SAMPLE_RAW) {
		result += sizeof(u32);
		result += sample->raw_size;
	}

	if (type & PERF_SAMPLE_BRANCH_STACK) {
		sz = sample->branch_stack->nr * sizeof(struct branch_entry);
		sz += sizeof(u64);
		result += sz;
	}

	if (type & PERF_SAMPLE_REGS_USER) {
		if (sample->user_regs.abi) {
			result += sizeof(u64);
			sz = hweight_long(sample_regs_user) * sizeof(u64);
			result += sz;
		} else {
			result += sizeof(u64);
		}
	}

	if (type & PERF_SAMPLE_STACK_USER) {
		sz = sample->user_stack.size;
		result += sizeof(u64);
		if (sz) {
			result += sz;
			result += sizeof(u64);
		}
	}

	if (type & PERF_SAMPLE_WEIGHT)
		result += sizeof(u64);

	if (type & PERF_SAMPLE_DATA_SRC)
		result += sizeof(u64);

	if (type & PERF_SAMPLE_TRANSACTION)
		result += sizeof(u64);

	return result;
}

int perf_event__synthesize_sample(union perf_event *event, u64 type,
				  u64 sample_regs_user, u64 read_format,
				  const struct perf_sample *sample,
				  bool swapped)
{
	u64 *array;
	size_t sz;
	/*
	 * used for cross-endian analysis. See git commit 65014ab3
	 * for why this goofiness is needed.
	 */
	union u64_swap u;

	array = event->sample.array;

	if (type & PERF_SAMPLE_IDENTIFIER) {
		*array = sample->id;
		array++;
	}

	if (type & PERF_SAMPLE_IP) {
		*array = sample->ip;
		array++;
	}

	if (type & PERF_SAMPLE_TID) {
		u.val32[0] = sample->pid;
		u.val32[1] = sample->tid;
		if (swapped) {
			/*
			 * Inverse of what is done in perf_evsel__parse_sample
			 */
			u.val32[0] = bswap_32(u.val32[0]);
			u.val32[1] = bswap_32(u.val32[1]);
			u.val64 = bswap_64(u.val64);
		}

		*array = u.val64;
		array++;
	}

	if (type & PERF_SAMPLE_TIME) {
		*array = sample->time;
		array++;
	}

	if (type & PERF_SAMPLE_ADDR) {
		*array = sample->addr;
		array++;
	}

	if (type & PERF_SAMPLE_ID) {
		*array = sample->id;
		array++;
	}

	if (type & PERF_SAMPLE_STREAM_ID) {
		*array = sample->stream_id;
		array++;
	}

	if (type & PERF_SAMPLE_CPU) {
		u.val32[0] = sample->cpu;
		if (swapped) {
			/*
			 * Inverse of what is done in perf_evsel__parse_sample
			 */
			u.val32[0] = bswap_32(u.val32[0]);
			u.val64 = bswap_64(u.val64);
		}
		*array = u.val64;
		array++;
	}

	if (type & PERF_SAMPLE_PERIOD) {
		*array = sample->period;
		array++;
	}

	if (type & PERF_SAMPLE_READ) {
		if (read_format & PERF_FORMAT_GROUP)
			*array = sample->read.group.nr;
		else
			*array = sample->read.one.value;
		array++;

		if (read_format & PERF_FORMAT_TOTAL_TIME_ENABLED) {
			*array = sample->read.time_enabled;
			array++;
		}

		if (read_format & PERF_FORMAT_TOTAL_TIME_RUNNING) {
			*array = sample->read.time_running;
			array++;
		}

		/* PERF_FORMAT_ID is forced for PERF_SAMPLE_READ */
		if (read_format & PERF_FORMAT_GROUP) {
			sz = sample->read.group.nr *
			     sizeof(struct sample_read_value);
			memcpy(array, sample->read.group.values, sz);
			array = (void *)array + sz;
		} else {
			*array = sample->read.one.id;
			array++;
		}
	}

	if (type & PERF_SAMPLE_CALLCHAIN) {
		sz = (sample->callchain->nr + 1) * sizeof(u64);
		memcpy(array, sample->callchain, sz);
		array = (void *)array + sz;
	}

	if (type & PERF_SAMPLE_RAW) {
		u.val32[0] = sample->raw_size;
		if (WARN_ONCE(swapped,
			      "Endianness of raw data not corrected!\n")) {
			/*
			 * Inverse of what is done in perf_evsel__parse_sample
			 */
			u.val32[0] = bswap_32(u.val32[0]);
			u.val32[1] = bswap_32(u.val32[1]);
			u.val64 = bswap_64(u.val64);
		}
		*array = u.val64;
		array = (void *)array + sizeof(u32);

		memcpy(array, sample->raw_data, sample->raw_size);
		array = (void *)array + sample->raw_size;
	}

	if (type & PERF_SAMPLE_BRANCH_STACK) {
		sz = sample->branch_stack->nr * sizeof(struct branch_entry);
		sz += sizeof(u64);
		memcpy(array, sample->branch_stack, sz);
		array = (void *)array + sz;
	}

	if (type & PERF_SAMPLE_REGS_USER) {
		if (sample->user_regs.abi) {
			*array++ = sample->user_regs.abi;
			sz = hweight_long(sample_regs_user) * sizeof(u64);
			memcpy(array, sample->user_regs.regs, sz);
			array = (void *)array + sz;
		} else {
			*array++ = 0;
		}
	}

	if (type & PERF_SAMPLE_STACK_USER) {
		sz = sample->user_stack.size;
		*array++ = sz;
		if (sz) {
			memcpy(array, sample->user_stack.data, sz);
			array = (void *)array + sz;
			*array++ = sz;
		}
	}

	if (type & PERF_SAMPLE_WEIGHT) {
		*array = sample->weight;
		array++;
	}

	if (type & PERF_SAMPLE_DATA_SRC) {
		*array = sample->data_src;
		array++;
	}

	if (type & PERF_SAMPLE_TRANSACTION) {
		*array = sample->transaction;
		array++;
	}

	return 0;
}

struct format_field *perf_evsel__field(struct perf_evsel *evsel, const char *name)
{
	return pevent_find_field(evsel->tp_format, name);
}

void *perf_evsel__rawptr(struct perf_evsel *evsel, struct perf_sample *sample,
			 const char *name)
{
	struct format_field *field = perf_evsel__field(evsel, name);
	int offset;

	if (!field)
		return NULL;

	offset = field->offset;

	if (field->flags & FIELD_IS_DYNAMIC) {
		offset = *(int *)(sample->raw_data + field->offset);
		offset &= 0xffff;
	}

	return sample->raw_data + offset;
}

u64 perf_evsel__intval(struct perf_evsel *evsel, struct perf_sample *sample,
		       const char *name)
{
	struct format_field *field = perf_evsel__field(evsel, name);
	void *ptr;
	u64 value;

	if (!field)
		return 0;

	ptr = sample->raw_data + field->offset;

	switch (field->size) {
	case 1:
		return *(u8 *)ptr;
	case 2:
		value = *(u16 *)ptr;
		break;
	case 4:
		value = *(u32 *)ptr;
		break;
	case 8:
		value = *(u64 *)ptr;
		break;
	default:
		return 0;
	}

	if (!evsel->needs_swap)
		return value;

	switch (field->size) {
	case 2:
		return bswap_16(value);
	case 4:
		return bswap_32(value);
	case 8:
		return bswap_64(value);
	default:
		return 0;
	}

	return 0;
}

static int comma_fprintf(FILE *fp, bool *first, const char *fmt, ...)
{
	va_list args;
	int ret = 0;

	if (!*first) {
		ret += fprintf(fp, ",");
	} else {
		ret += fprintf(fp, ":");
		*first = false;
	}

	va_start(args, fmt);
	ret += vfprintf(fp, fmt, args);
	va_end(args);
	return ret;
}

static int __if_fprintf(FILE *fp, bool *first, const char *field, u64 value)
{
	if (value == 0)
		return 0;

	return comma_fprintf(fp, first, " %s: %" PRIu64, field, value);
}

#define if_print(field) printed += __if_fprintf(fp, &first, #field, evsel->attr.field)

struct bit_names {
	int bit;
	const char *name;
};

static int bits__fprintf(FILE *fp, const char *field, u64 value,
			 struct bit_names *bits, bool *first)
{
	int i = 0, printed = comma_fprintf(fp, first, " %s: ", field);
	bool first_bit = true;

	do {
		if (value & bits[i].bit) {
			printed += fprintf(fp, "%s%s", first_bit ? "" : "|", bits[i].name);
			first_bit = false;
		}
	} while (bits[++i].name != NULL);

	return printed;
}

static int sample_type__fprintf(FILE *fp, bool *first, u64 value)
{
#define bit_name(n) { PERF_SAMPLE_##n, #n }
	struct bit_names bits[] = {
		bit_name(IP), bit_name(TID), bit_name(TIME), bit_name(ADDR),
		bit_name(READ), bit_name(CALLCHAIN), bit_name(ID), bit_name(CPU),
		bit_name(PERIOD), bit_name(STREAM_ID), bit_name(RAW),
		bit_name(BRANCH_STACK), bit_name(REGS_USER), bit_name(STACK_USER),
		bit_name(IDENTIFIER),
		{ .name = NULL, }
	};
#undef bit_name
	return bits__fprintf(fp, "sample_type", value, bits, first);
}

static int read_format__fprintf(FILE *fp, bool *first, u64 value)
{
#define bit_name(n) { PERF_FORMAT_##n, #n }
	struct bit_names bits[] = {
		bit_name(TOTAL_TIME_ENABLED), bit_name(TOTAL_TIME_RUNNING),
		bit_name(ID), bit_name(GROUP),
		{ .name = NULL, }
	};
#undef bit_name
	return bits__fprintf(fp, "read_format", value, bits, first);
}

int perf_evsel__fprintf(struct perf_evsel *evsel,
			struct perf_attr_details *details, FILE *fp)
{
	bool first = true;
	int printed = 0;

	if (details->event_group) {
		struct perf_evsel *pos;

		if (!perf_evsel__is_group_leader(evsel))
			return 0;

		if (evsel->nr_members > 1)
			printed += fprintf(fp, "%s{", evsel->group_name ?: "");

		printed += fprintf(fp, "%s", perf_evsel__name(evsel));
		for_each_group_member(pos, evsel)
			printed += fprintf(fp, ",%s", perf_evsel__name(pos));

		if (evsel->nr_members > 1)
			printed += fprintf(fp, "}");
		goto out;
	}

	printed += fprintf(fp, "%s", perf_evsel__name(evsel));

	if (details->verbose || details->freq) {
		printed += comma_fprintf(fp, &first, " sample_freq=%" PRIu64,
					 (u64)evsel->attr.sample_freq);
	}

	if (details->verbose) {
		if_print(type);
		if_print(config);
		if_print(config1);
		if_print(config2);
		if_print(size);
		printed += sample_type__fprintf(fp, &first, evsel->attr.sample_type);
		if (evsel->attr.read_format)
			printed += read_format__fprintf(fp, &first, evsel->attr.read_format);
		if_print(disabled);
		if_print(inherit);
		if_print(pinned);
		if_print(exclusive);
		if_print(exclude_user);
		if_print(exclude_kernel);
		if_print(exclude_hv);
		if_print(exclude_idle);
		if_print(mmap);
		if_print(mmap2);
		if_print(comm);
		if_print(freq);
		if_print(inherit_stat);
		if_print(enable_on_exec);
		if_print(task);
		if_print(watermark);
		if_print(precise_ip);
		if_print(mmap_data);
		if_print(sample_id_all);
		if_print(exclude_host);
		if_print(exclude_guest);
		if_print(__reserved_1);
		if_print(wakeup_events);
		if_print(bp_type);
		if_print(branch_sample_type);
	}
out:
	fputc('\n', fp);
	return ++printed;
}

bool perf_evsel__fallback(struct perf_evsel *evsel, int err,
			  char *msg, size_t msgsize)
{
	if ((err == ENOENT || err == ENXIO || err == ENODEV) &&
	    evsel->attr.type   == PERF_TYPE_HARDWARE &&
	    evsel->attr.config == PERF_COUNT_HW_CPU_CYCLES) {
		/*
		 * If it's cycles then fall back to hrtimer based
		 * cpu-clock-tick sw counter, which is always available even if
		 * no PMU support.
		 *
		 * PPC returns ENXIO until 2.6.37 (behavior changed with commit
		 * b0a873e).
		 */
		scnprintf(msg, msgsize, "%s",
"The cycles event is not supported, trying to fall back to cpu-clock-ticks");

		evsel->attr.type   = PERF_TYPE_SOFTWARE;
		evsel->attr.config = PERF_COUNT_SW_CPU_CLOCK;

		zfree(&evsel->name);
		return true;
	}

	return false;
}

int perf_evsel__open_strerror(struct perf_evsel *evsel, struct target *target,
			      int err, char *msg, size_t size)
{
	switch (err) {
	case EPERM:
	case EACCES:
		return scnprintf(msg, size,
		 "You may not have permission to collect %sstats.\n"
		 "Consider tweaking /proc/sys/kernel/perf_event_paranoid:\n"
		 " -1 - Not paranoid at all\n"
		 "  0 - Disallow raw tracepoint access for unpriv\n"
		 "  1 - Disallow cpu events for unpriv\n"
		 "  2 - Disallow kernel profiling for unpriv",
				 target->system_wide ? "system-wide " : "");
	case ENOENT:
		return scnprintf(msg, size, "The %s event is not supported.",
				 perf_evsel__name(evsel));
	case EMFILE:
		return scnprintf(msg, size, "%s",
			 "Too many events are opened.\n"
			 "Try again after reducing the number of events.");
	case ENODEV:
		if (target->cpu_list)
			return scnprintf(msg, size, "%s",
	 "No such device - did you specify an out-of-range profile CPU?\n");
		break;
	case EOPNOTSUPP:
		if (evsel->attr.precise_ip)
			return scnprintf(msg, size, "%s",
	"\'precise\' request may not be supported. Try removing 'p' modifier.");
#if defined(__i386__) || defined(__x86_64__)
		if (evsel->attr.type == PERF_TYPE_HARDWARE)
			return scnprintf(msg, size, "%s",
	"No hardware sampling interrupt available.\n"
	"No APIC? If so then you can boot the kernel with the \"lapic\" boot parameter to force-enable it.");
#endif
		break;
	default:
		break;
	}

	return scnprintf(msg, size,
	"The sys_perf_event_open() syscall returned with %d (%s) for event (%s).  \n"
	"/bin/dmesg may provide additional information.\n"
	"No CONFIG_PERF_EVENTS=y kernel support configured?\n",
			 err, strerror(err), perf_evsel__name(evsel));
}<|MERGE_RESOLUTION|>--- conflicted
+++ resolved
@@ -607,7 +607,7 @@
 		}
 	}
 
-	if (target__has_cpu(&opts->target) || opts->target.force_per_cpu)
+	if (target__has_cpu(&opts->target))
 		perf_evsel__set_sample_bit(evsel, CPU);
 
 	if (opts->period)
@@ -615,11 +615,7 @@
 
 	if (!perf_missing_features.sample_id_all &&
 	    (opts->sample_time || !opts->no_inherit ||
-<<<<<<< HEAD
-	     target__has_cpu(&opts->target) || opts->target.force_per_cpu))
-=======
 	     target__has_cpu(&opts->target) || per_cpu))
->>>>>>> 4988abf1
 		perf_evsel__set_sample_bit(evsel, TIME);
 
 	if (opts->raw_samples) {
