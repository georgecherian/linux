#ifndef _PERF_TARGET_H
#define _PERF_TARGET_H

#include <stdbool.h>
#include <sys/types.h>

struct target {
	const char   *pid;
	const char   *tid;
	const char   *cpu_list;
	const char   *uid_str;
	uid_t	     uid;
	bool	     system_wide;
	bool	     uses_mmap;
<<<<<<< HEAD
	bool	     force_per_cpu;
=======
	bool	     default_per_cpu;
	bool	     per_thread;
>>>>>>> 4988abf1
};

enum target_errno {
	TARGET_ERRNO__SUCCESS		= 0,

	/*
	 * Choose an arbitrary negative big number not to clash with standard
	 * errno since SUS requires the errno has distinct positive values.
	 * See 'Issue 6' in the link below.
	 *
	 * http://pubs.opengroup.org/onlinepubs/9699919799/basedefs/errno.h.html
	 */
	__TARGET_ERRNO__START		= -10000,

	/* for target__validate() */
	TARGET_ERRNO__PID_OVERRIDE_CPU	= __TARGET_ERRNO__START,
	TARGET_ERRNO__PID_OVERRIDE_UID,
	TARGET_ERRNO__UID_OVERRIDE_CPU,
	TARGET_ERRNO__PID_OVERRIDE_SYSTEM,
	TARGET_ERRNO__UID_OVERRIDE_SYSTEM,
	TARGET_ERRNO__SYSTEM_OVERRIDE_THREAD,

	/* for target__parse_uid() */
	TARGET_ERRNO__INVALID_UID,
	TARGET_ERRNO__USER_NOT_FOUND,

	__TARGET_ERRNO__END,
};

enum target_errno target__validate(struct target *target);
enum target_errno target__parse_uid(struct target *target);

int target__strerror(struct target *target, int errnum, char *buf, size_t buflen);

static inline bool target__has_task(struct target *target)
{
	return target->tid || target->pid || target->uid_str;
}

static inline bool target__has_cpu(struct target *target)
{
	return target->system_wide || target->cpu_list;
}

static inline bool target__none(struct target *target)
{
	return !target__has_task(target) && !target__has_cpu(target);
}

static inline bool target__uses_dummy_map(struct target *target)
{
	bool use_dummy = false;

	if (target->default_per_cpu)
		use_dummy = target->per_thread ? true : false;
	else if (target__has_task(target) ||
	         (!target__has_cpu(target) && !target->uses_mmap))
		use_dummy = true;

	return use_dummy;
}

#endif /* _PERF_TARGET_H */<|MERGE_RESOLUTION|>--- conflicted
+++ resolved
@@ -12,12 +12,8 @@
 	uid_t	     uid;
 	bool	     system_wide;
 	bool	     uses_mmap;
-<<<<<<< HEAD
-	bool	     force_per_cpu;
-=======
 	bool	     default_per_cpu;
 	bool	     per_thread;
->>>>>>> 4988abf1
 };
 
 enum target_errno {
