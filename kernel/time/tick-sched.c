/*
 *  linux/kernel/time/tick-sched.c
 *
 *  Copyright(C) 2005-2006, Thomas Gleixner <tglx@linutronix.de>
 *  Copyright(C) 2005-2007, Red Hat, Inc., Ingo Molnar
 *  Copyright(C) 2006-2007  Timesys Corp., Thomas Gleixner
 *
 *  No idle tick implementation for low and high resolution timers
 *
 *  Started by: Thomas Gleixner and Ingo Molnar
 *
 *  Distribute under GPLv2.
 */
#include <linux/cpu.h>
#include <linux/err.h>
#include <linux/hrtimer.h>
#include <linux/interrupt.h>
#include <linux/kernel_stat.h>
#include <linux/percpu.h>
#include <linux/profile.h>
#include <linux/sched.h>
#include <linux/tick.h>
#include <linux/module.h>

#include <asm/irq_regs.h>

#include "tick-internal.h"

/*
 * Per cpu nohz control structure
 */
static DEFINE_PER_CPU(struct tick_sched, tick_cpu_sched);

/*
 * The time, when the last jiffy update happened. Protected by xtime_lock.
 */
static ktime_t last_jiffies_update;

struct tick_sched *tick_get_tick_sched(int cpu)
{
	return &per_cpu(tick_cpu_sched, cpu);
}

/*
 * Must be called with interrupts disabled !
 */
static void tick_do_update_jiffies64(ktime_t now)
{
	unsigned long ticks = 0;
	ktime_t delta;

	/*
	 * Do a quick check without holding xtime_lock:
	 */
	delta = ktime_sub(now, last_jiffies_update);
	if (delta.tv64 < tick_period.tv64)
		return;

	/* Reevalute with xtime_lock held */
	write_seqlock(&xtime_lock);

	delta = ktime_sub(now, last_jiffies_update);
	if (delta.tv64 >= tick_period.tv64) {

		delta = ktime_sub(delta, tick_period);
		last_jiffies_update = ktime_add(last_jiffies_update,
						tick_period);

		/* Slow path for long timeouts */
		if (unlikely(delta.tv64 >= tick_period.tv64)) {
			s64 incr = ktime_to_ns(tick_period);

			ticks = ktime_divns(delta, incr);

			last_jiffies_update = ktime_add_ns(last_jiffies_update,
							   incr * ticks);
		}
		do_timer(++ticks);

		/* Keep the tick_next_period variable up to date */
		tick_next_period = ktime_add(last_jiffies_update, tick_period);
	}
	write_sequnlock(&xtime_lock);
}

/*
 * Initialize and return retrieve the jiffies update.
 */
static ktime_t tick_init_jiffy_update(void)
{
	ktime_t period;

	write_seqlock(&xtime_lock);
	/* Did we start the jiffies update yet ? */
	if (last_jiffies_update.tv64 == 0)
		last_jiffies_update = tick_next_period;
	period = last_jiffies_update;
	write_sequnlock(&xtime_lock);
	return period;
}

/*
 * NOHZ - aka dynamic tick functionality
 */
#ifdef CONFIG_NO_HZ
/*
 * NO HZ enabled ?
 */
static int tick_nohz_enabled __read_mostly  = 1;

/*
 * Enable / Disable tickless mode
 */
static int __init setup_tick_nohz(char *str)
{
	if (!strcmp(str, "off"))
		tick_nohz_enabled = 0;
	else if (!strcmp(str, "on"))
		tick_nohz_enabled = 1;
	else
		return 0;
	return 1;
}

__setup("nohz=", setup_tick_nohz);

/**
 * tick_nohz_update_jiffies - update jiffies when idle was interrupted
 *
 * Called from interrupt entry when the CPU was idle
 *
 * In case the sched_tick was stopped on this CPU, we have to check if jiffies
 * must be updated. Otherwise an interrupt handler could use a stale jiffy
 * value. We do this unconditionally on any cpu, as we don't know whether the
 * cpu, which has the update task assigned is in a long sleep.
 */
void tick_nohz_update_jiffies(void)
{
	int cpu = smp_processor_id();
	struct tick_sched *ts = &per_cpu(tick_cpu_sched, cpu);
	unsigned long flags;
	ktime_t now;

	if (!ts->tick_stopped)
		return;

	cpu_clear(cpu, nohz_cpu_mask);
	now = ktime_get();
	ts->idle_waketime = now;

	local_irq_save(flags);
	tick_do_update_jiffies64(now);
	local_irq_restore(flags);

	touch_softlockup_watchdog();
}

static void tick_nohz_stop_idle(int cpu)
{
	struct tick_sched *ts = &per_cpu(tick_cpu_sched, cpu);

	if (ts->idle_active) {
		ktime_t now, delta;
		now = ktime_get();
		delta = ktime_sub(now, ts->idle_entrytime);
		ts->idle_lastupdate = now;
		ts->idle_sleeptime = ktime_add(ts->idle_sleeptime, delta);
		ts->idle_active = 0;

		sched_clock_idle_wakeup_event(0);
	}
}

static ktime_t tick_nohz_start_idle(struct tick_sched *ts)
{
	ktime_t now, delta;

	now = ktime_get();
	if (ts->idle_active) {
		delta = ktime_sub(now, ts->idle_entrytime);
		ts->idle_lastupdate = now;
		ts->idle_sleeptime = ktime_add(ts->idle_sleeptime, delta);
	}
	ts->idle_entrytime = now;
	ts->idle_active = 1;
	sched_clock_idle_sleep_event();
	return now;
}

u64 get_cpu_idle_time_us(int cpu, u64 *last_update_time)
{
	struct tick_sched *ts = &per_cpu(tick_cpu_sched, cpu);

	if (!tick_nohz_enabled)
		return -1;

	if (ts->idle_active)
		*last_update_time = ktime_to_us(ts->idle_lastupdate);
	else
		*last_update_time = ktime_to_us(ktime_get());

	return ktime_to_us(ts->idle_sleeptime);
}
EXPORT_SYMBOL_GPL(get_cpu_idle_time_us);

/**
 * tick_nohz_stop_sched_tick - stop the idle tick from the idle task
 *
 * When the next event is more than a tick into the future, stop the idle tick
 * Called either from the idle loop or from irq_exit() when an idle period was
 * just interrupted by an interrupt which did not cause a reschedule.
 */
void tick_nohz_stop_sched_tick(int inidle)
{
	unsigned long seq, last_jiffies, next_jiffies, delta_jiffies, flags;
	struct tick_sched *ts;
	ktime_t last_update, expires, now;
	struct clock_event_device *dev = __get_cpu_var(tick_cpu_device).evtdev;
	int cpu;

	local_irq_save(flags);

	cpu = smp_processor_id();
	ts = &per_cpu(tick_cpu_sched, cpu);
	now = tick_nohz_start_idle(ts);

	/*
	 * If this cpu is offline and it is the one which updates
	 * jiffies, then give up the assignment and let it be taken by
	 * the cpu which runs the tick timer next. If we don't drop
	 * this here the jiffies might be stale and do_timer() never
	 * invoked.
	 */
	if (unlikely(!cpu_online(cpu))) {
		if (cpu == tick_do_timer_cpu)
			tick_do_timer_cpu = TICK_DO_TIMER_NONE;
	}

	if (unlikely(ts->nohz_mode == NOHZ_MODE_INACTIVE))
		goto end;

	if (!inidle && !ts->inidle)
		goto end;

	ts->inidle = 1;

	if (need_resched())
		goto end;

	if (unlikely(local_softirq_pending())) {
		static int ratelimit;

		if (ratelimit < 10) {
			printk(KERN_ERR "NOHZ: local_softirq_pending %02x\n",
			       local_softirq_pending());
			ratelimit++;
		}
		goto end;
	}

	ts->idle_calls++;
	/* Read jiffies and the time when jiffies were updated last */
	do {
		seq = read_seqbegin(&xtime_lock);
		last_update = last_jiffies_update;
		last_jiffies = jiffies;
	} while (read_seqretry(&xtime_lock, seq));

	/* Get the next timer wheel timer */
	next_jiffies = get_next_timer_interrupt(last_jiffies);
	delta_jiffies = next_jiffies - last_jiffies;

	if (rcu_needs_cpu(cpu) || printk_needs_cpu(cpu))
		delta_jiffies = 1;
	/*
	 * Do not stop the tick, if we are only one off
	 * or if the cpu is required for rcu
	 */
	if (!ts->tick_stopped && delta_jiffies == 1)
		goto out;

	/* Schedule the tick, if we are at least one jiffie off */
	if ((long)delta_jiffies >= 1) {

		if (delta_jiffies > 1)
			cpu_set(cpu, nohz_cpu_mask);
		/*
		 * nohz_stop_sched_tick can be called several times before
		 * the nohz_restart_sched_tick is called. This happens when
		 * interrupts arrive which do not cause a reschedule. In the
		 * first call we save the current tick time, so we can restart
		 * the scheduler tick in nohz_restart_sched_tick.
		 */
		if (!ts->tick_stopped) {
			if (select_nohz_load_balancer(1)) {
				/*
				 * sched tick not stopped!
				 */
				cpu_clear(cpu, nohz_cpu_mask);
				goto out;
			}

			ts->idle_tick = hrtimer_get_expires(&ts->sched_timer);
			ts->tick_stopped = 1;
			ts->idle_jiffies = last_jiffies;
			rcu_enter_nohz();
		}

		/*
		 * If this cpu is the one which updates jiffies, then
		 * give up the assignment and let it be taken by the
		 * cpu which runs the tick timer next, which might be
		 * this cpu as well. If we don't drop this here the
		 * jiffies might be stale and do_timer() never
		 * invoked.
		 */
		if (cpu == tick_do_timer_cpu)
			tick_do_timer_cpu = TICK_DO_TIMER_NONE;

		ts->idle_sleeps++;

		/*
		 * delta_jiffies >= NEXT_TIMER_MAX_DELTA signals that
		 * there is no timer pending or at least extremly far
		 * into the future (12 days for HZ=1000). In this case
		 * we simply stop the tick timer:
		 */
		if (unlikely(delta_jiffies >= NEXT_TIMER_MAX_DELTA)) {
			ts->idle_expires.tv64 = KTIME_MAX;
			if (ts->nohz_mode == NOHZ_MODE_HIGHRES)
				hrtimer_cancel(&ts->sched_timer);
			goto out;
		}

		/*
		 * calculate the expiry time for the next timer wheel
		 * timer
		 */
		expires = ktime_add_ns(last_update, tick_period.tv64 *
				       delta_jiffies);
		ts->idle_expires = expires;

		if (ts->nohz_mode == NOHZ_MODE_HIGHRES) {
			hrtimer_start(&ts->sched_timer, expires,
				      HRTIMER_MODE_ABS);
			/* Check, if the timer was already in the past */
			if (hrtimer_active(&ts->sched_timer))
				goto out;
		} else if (!tick_program_event(expires, 0))
				goto out;
		/*
		 * We are past the event already. So we crossed a
		 * jiffie boundary. Update jiffies and raise the
		 * softirq.
		 */
		tick_do_update_jiffies64(ktime_get());
		cpu_clear(cpu, nohz_cpu_mask);
	}
	raise_softirq_irqoff(TIMER_SOFTIRQ);
out:
	ts->next_jiffies = next_jiffies;
	ts->last_jiffies = last_jiffies;
	ts->sleep_length = ktime_sub(dev->next_event, now);
end:
	local_irq_restore(flags);
}

/**
 * tick_nohz_get_sleep_length - return the length of the current sleep
 *
 * Called from power state control code with interrupts disabled
 */
ktime_t tick_nohz_get_sleep_length(void)
{
	struct tick_sched *ts = &__get_cpu_var(tick_cpu_sched);

	return ts->sleep_length;
}

static void tick_nohz_restart(struct tick_sched *ts, ktime_t now)
{
	hrtimer_cancel(&ts->sched_timer);
	hrtimer_set_expires(&ts->sched_timer, ts->idle_tick);

	while (1) {
		/* Forward the time to expire in the future */
		hrtimer_forward(&ts->sched_timer, now, tick_period);

		if (ts->nohz_mode == NOHZ_MODE_HIGHRES) {
			hrtimer_start_expires(&ts->sched_timer,
				      HRTIMER_MODE_ABS);
			/* Check, if the timer was already in the past */
			if (hrtimer_active(&ts->sched_timer))
				break;
		} else {
			if (!tick_program_event(
				hrtimer_get_expires(&ts->sched_timer), 0))
				break;
		}
		/* Update jiffies and reread time */
		tick_do_update_jiffies64(now);
		now = ktime_get();
	}
}

/**
 * tick_nohz_restart_sched_tick - restart the idle tick from the idle task
 *
 * Restart the idle tick when the CPU is woken up from idle
 */
void tick_nohz_restart_sched_tick(void)
{
	int cpu = smp_processor_id();
	struct tick_sched *ts = &per_cpu(tick_cpu_sched, cpu);
	unsigned long ticks;
	ktime_t now;

	local_irq_disable();
	tick_nohz_stop_idle(cpu);

	if (!ts->inidle || !ts->tick_stopped) {
		ts->inidle = 0;
		local_irq_enable();
		return;
	}

	ts->inidle = 0;

	rcu_exit_nohz();

	/* Update jiffies first */
	select_nohz_load_balancer(0);
	now = ktime_get();
	tick_do_update_jiffies64(now);
	cpu_clear(cpu, nohz_cpu_mask);

	/*
	 * We stopped the tick in idle. Update process times would miss the
	 * time we slept as update_process_times does only a 1 tick
	 * accounting. Enforce that this is accounted to idle !
	 */
	ticks = jiffies - ts->idle_jiffies;
	/*
	 * We might be one off. Do not randomly account a huge number of ticks!
	 */
	if (ticks && ticks < LONG_MAX) {
		add_preempt_count(HARDIRQ_OFFSET);
		account_system_time(current, HARDIRQ_OFFSET,
				    jiffies_to_cputime(ticks));
		sub_preempt_count(HARDIRQ_OFFSET);
	}

	touch_softlockup_watchdog();
	/*
	 * Cancel the scheduled timer and restore the tick
	 */
	ts->tick_stopped  = 0;
	ts->idle_exittime = now;

	tick_nohz_restart(ts, now);

	local_irq_enable();
}

static int tick_nohz_reprogram(struct tick_sched *ts, ktime_t now)
{
	hrtimer_forward(&ts->sched_timer, now, tick_period);
	return tick_program_event(hrtimer_get_expires(&ts->sched_timer), 0);
}

/*
 * The nohz low res interrupt handler
 */
static void tick_nohz_handler(struct clock_event_device *dev)
{
	struct tick_sched *ts = &__get_cpu_var(tick_cpu_sched);
	struct pt_regs *regs = get_irq_regs();
	int cpu = smp_processor_id();
	ktime_t now = ktime_get();

	dev->next_event.tv64 = KTIME_MAX;

	/*
	 * Check if the do_timer duty was dropped. We don't care about
	 * concurrency: This happens only when the cpu in charge went
	 * into a long sleep. If two cpus happen to assign themself to
	 * this duty, then the jiffies update is still serialized by
	 * xtime_lock.
	 */
	if (unlikely(tick_do_timer_cpu == TICK_DO_TIMER_NONE))
		tick_do_timer_cpu = cpu;

	/* Check, if the jiffies need an update */
	if (tick_do_timer_cpu == cpu)
		tick_do_update_jiffies64(now);

	/*
	 * When we are idle and the tick is stopped, we have to touch
	 * the watchdog as we might not schedule for a really long
	 * time. This happens on complete idle SMP systems while
	 * waiting on the login prompt. We also increment the "start
	 * of idle" jiffy stamp so the idle accounting adjustment we
	 * do when we go busy again does not account too much ticks.
	 */
	if (ts->tick_stopped) {
		touch_softlockup_watchdog();
		ts->idle_jiffies++;
	}

	update_process_times(user_mode(regs));
	profile_tick(CPU_PROFILING);

	while (tick_nohz_reprogram(ts, now)) {
		now = ktime_get();
		tick_do_update_jiffies64(now);
	}
}

/**
 * tick_nohz_switch_to_nohz - switch to nohz mode
 */
static void tick_nohz_switch_to_nohz(void)
{
	struct tick_sched *ts = &__get_cpu_var(tick_cpu_sched);
	ktime_t next;

	if (!tick_nohz_enabled)
		return;

	local_irq_disable();
	if (tick_switch_to_oneshot(tick_nohz_handler)) {
		local_irq_enable();
		return;
	}

	ts->nohz_mode = NOHZ_MODE_LOWRES;

	/*
	 * Recycle the hrtimer in ts, so we can share the
	 * hrtimer_forward with the highres code.
	 */
	hrtimer_init(&ts->sched_timer, CLOCK_MONOTONIC, HRTIMER_MODE_ABS);
	/* Get the next period */
	next = tick_init_jiffy_update();

	for (;;) {
		hrtimer_set_expires(&ts->sched_timer, next);
		if (!tick_program_event(next, 0))
			break;
		next = ktime_add(next, tick_period);
	}
	local_irq_enable();

	printk(KERN_INFO "Switched to NOHz mode on CPU #%d\n",
	       smp_processor_id());
}

/*
 * When NOHZ is enabled and the tick is stopped, we need to kick the
 * tick timer from irq_enter() so that the jiffies update is kept
 * alive during long running softirqs. That's ugly as hell, but
 * correctness is key even if we need to fix the offending softirq in
 * the first place.
 *
 * Note, this is different to tick_nohz_restart. We just kick the
 * timer and do not touch the other magic bits which need to be done
 * when idle is left.
 */
static void tick_nohz_kick_tick(int cpu)
{
<<<<<<< HEAD
=======
#if 0
	/* Switch back to 2.6.27 behaviour */

>>>>>>> c07f62e5
	struct tick_sched *ts = &per_cpu(tick_cpu_sched, cpu);
	ktime_t delta, now;

	if (!ts->tick_stopped)
		return;

	/*
	 * Do not touch the tick device, when the next expiry is either
	 * already reached or less/equal than the tick period.
	 */
	now = ktime_get();
	delta =	ktime_sub(hrtimer_get_expires(&ts->sched_timer), now);
	if (delta.tv64 <= tick_period.tv64)
		return;

	tick_nohz_restart(ts, now);
<<<<<<< HEAD
=======
#endif
>>>>>>> c07f62e5
}

#else

static inline void tick_nohz_switch_to_nohz(void) { }

#endif /* NO_HZ */

/*
 * Called from irq_enter to notify about the possible interruption of idle()
 */
void tick_check_idle(int cpu)
{
	tick_check_oneshot_broadcast(cpu);
#ifdef CONFIG_NO_HZ
	tick_nohz_stop_idle(cpu);
	tick_nohz_update_jiffies();
	tick_nohz_kick_tick(cpu);
#endif
}

/*
 * High resolution timer specific code
 */
#ifdef CONFIG_HIGH_RES_TIMERS
/*
 * We rearm the timer until we get disabled by the idle code.
 * Called with interrupts disabled and timer->base->cpu_base->lock held.
 */
static enum hrtimer_restart tick_sched_timer(struct hrtimer *timer)
{
	struct tick_sched *ts =
		container_of(timer, struct tick_sched, sched_timer);
	struct pt_regs *regs = get_irq_regs();
	ktime_t now = ktime_get();
	int cpu = smp_processor_id();

#ifdef CONFIG_NO_HZ
	/*
	 * Check if the do_timer duty was dropped. We don't care about
	 * concurrency: This happens only when the cpu in charge went
	 * into a long sleep. If two cpus happen to assign themself to
	 * this duty, then the jiffies update is still serialized by
	 * xtime_lock.
	 */
	if (unlikely(tick_do_timer_cpu == TICK_DO_TIMER_NONE))
		tick_do_timer_cpu = cpu;
#endif

	/* Check, if the jiffies need an update */
	if (tick_do_timer_cpu == cpu)
		tick_do_update_jiffies64(now);

	/*
	 * Do not call, when we are not in irq context and have
	 * no valid regs pointer
	 */
	if (regs) {
		/*
		 * When we are idle and the tick is stopped, we have to touch
		 * the watchdog as we might not schedule for a really long
		 * time. This happens on complete idle SMP systems while
		 * waiting on the login prompt. We also increment the "start of
		 * idle" jiffy stamp so the idle accounting adjustment we do
		 * when we go busy again does not account too much ticks.
		 */
		if (ts->tick_stopped) {
			touch_softlockup_watchdog();
			ts->idle_jiffies++;
		}
		update_process_times(user_mode(regs));
		profile_tick(CPU_PROFILING);
	}

	hrtimer_forward(timer, now, tick_period);

	return HRTIMER_RESTART;
}

/**
 * tick_setup_sched_timer - setup the tick emulation timer
 */
void tick_setup_sched_timer(void)
{
	struct tick_sched *ts = &__get_cpu_var(tick_cpu_sched);
	ktime_t now = ktime_get();
	u64 offset;

	/*
	 * Emulate tick processing via per-CPU hrtimers:
	 */
	hrtimer_init(&ts->sched_timer, CLOCK_MONOTONIC, HRTIMER_MODE_ABS);
	ts->sched_timer.function = tick_sched_timer;
	ts->sched_timer.cb_mode = HRTIMER_CB_IRQSAFE_PERCPU;

	/* Get the next period (per cpu) */
	hrtimer_set_expires(&ts->sched_timer, tick_init_jiffy_update());
	offset = ktime_to_ns(tick_period) >> 1;
	do_div(offset, num_possible_cpus());
	offset *= smp_processor_id();
	hrtimer_add_expires_ns(&ts->sched_timer, offset);

	for (;;) {
		hrtimer_forward(&ts->sched_timer, now, tick_period);
		hrtimer_start_expires(&ts->sched_timer, HRTIMER_MODE_ABS);
		/* Check, if the timer was already in the past */
		if (hrtimer_active(&ts->sched_timer))
			break;
		now = ktime_get();
	}

#ifdef CONFIG_NO_HZ
	if (tick_nohz_enabled)
		ts->nohz_mode = NOHZ_MODE_HIGHRES;
#endif
}
#endif /* HIGH_RES_TIMERS */

#if defined CONFIG_NO_HZ || defined CONFIG_HIGH_RES_TIMERS
void tick_cancel_sched_timer(int cpu)
{
	struct tick_sched *ts = &per_cpu(tick_cpu_sched, cpu);

# ifdef CONFIG_HIGH_RES_TIMERS
	if (ts->sched_timer.base)
		hrtimer_cancel(&ts->sched_timer);
# endif

	ts->nohz_mode = NOHZ_MODE_INACTIVE;
}
#endif

/**
 * Async notification about clocksource changes
 */
void tick_clock_notify(void)
{
	int cpu;

	for_each_possible_cpu(cpu)
		set_bit(0, &per_cpu(tick_cpu_sched, cpu).check_clocks);
}

/*
 * Async notification about clock event changes
 */
void tick_oneshot_notify(void)
{
	struct tick_sched *ts = &__get_cpu_var(tick_cpu_sched);

	set_bit(0, &ts->check_clocks);
}

/**
 * Check, if a change happened, which makes oneshot possible.
 *
 * Called cyclic from the hrtimer softirq (driven by the timer
 * softirq) allow_nohz signals, that we can switch into low-res nohz
 * mode, because high resolution timers are disabled (either compile
 * or runtime).
 */
int tick_check_oneshot_change(int allow_nohz)
{
	struct tick_sched *ts = &__get_cpu_var(tick_cpu_sched);

	if (!test_and_clear_bit(0, &ts->check_clocks))
		return 0;

	if (ts->nohz_mode != NOHZ_MODE_INACTIVE)
		return 0;

	if (!timekeeping_valid_for_hres() || !tick_is_oneshot_available())
		return 0;

	if (!allow_nohz)
		return 1;

	tick_nohz_switch_to_nohz();
	return 0;
}<|MERGE_RESOLUTION|>--- conflicted
+++ resolved
@@ -568,12 +568,9 @@
  */
 static void tick_nohz_kick_tick(int cpu)
 {
-<<<<<<< HEAD
-=======
 #if 0
 	/* Switch back to 2.6.27 behaviour */
 
->>>>>>> c07f62e5
 	struct tick_sched *ts = &per_cpu(tick_cpu_sched, cpu);
 	ktime_t delta, now;
 
@@ -590,10 +587,7 @@
 		return;
 
 	tick_nohz_restart(ts, now);
-<<<<<<< HEAD
-=======
 #endif
->>>>>>> c07f62e5
 }
 
 #else
