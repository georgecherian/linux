--- conflicted
+++ resolved
@@ -124,8 +124,6 @@
 	return 0;
 }
 
-<<<<<<< HEAD
-=======
 void dce3_program_fmt(struct drm_encoder *encoder)
 {
 	struct drm_device *dev = encoder->dev;
@@ -179,7 +177,6 @@
 	WREG32(FMT_BIT_DEPTH_CONTROL + radeon_crtc->crtc_offset, tmp);
 }
 
->>>>>>> 9fee8240
 /* get temperature in millidegrees */
 int rv6xx_get_temp(struct radeon_device *rdev)
 {
