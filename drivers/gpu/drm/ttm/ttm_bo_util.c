/**************************************************************************
 *
 * Copyright (c) 2007-2009 VMware, Inc., Palo Alto, CA., USA
 * All Rights Reserved.
 *
 * Permission is hereby granted, free of charge, to any person obtaining a
 * copy of this software and associated documentation files (the
 * "Software"), to deal in the Software without restriction, including
 * without limitation the rights to use, copy, modify, merge, publish,
 * distribute, sub license, and/or sell copies of the Software, and to
 * permit persons to whom the Software is furnished to do so, subject to
 * the following conditions:
 *
 * The above copyright notice and this permission notice (including the
 * next paragraph) shall be included in all copies or substantial portions
 * of the Software.
 *
 * THE SOFTWARE IS PROVIDED "AS IS", WITHOUT WARRANTY OF ANY KIND, EXPRESS OR
 * IMPLIED, INCLUDING BUT NOT LIMITED TO THE WARRANTIES OF MERCHANTABILITY,
 * FITNESS FOR A PARTICULAR PURPOSE AND NON-INFRINGEMENT. IN NO EVENT SHALL
 * THE COPYRIGHT HOLDERS, AUTHORS AND/OR ITS SUPPLIERS BE LIABLE FOR ANY CLAIM,
 * DAMAGES OR OTHER LIABILITY, WHETHER IN AN ACTION OF CONTRACT, TORT OR
 * OTHERWISE, ARISING FROM, OUT OF OR IN CONNECTION WITH THE SOFTWARE OR THE
 * USE OR OTHER DEALINGS IN THE SOFTWARE.
 *
 **************************************************************************/
/*
 * Authors: Thomas Hellstrom <thellstrom-at-vmware-dot-com>
 */

#include <drm/ttm/ttm_bo_driver.h>
#include <drm/ttm/ttm_placement.h>
#include <drm/drm_vma_manager.h>
#include <linux/io.h>
#include <linux/highmem.h>
#include <linux/wait.h>
#include <linux/slab.h>
#include <linux/vmalloc.h>
#include <linux/module.h>

void ttm_bo_free_old_node(struct ttm_buffer_object *bo)
{
	ttm_bo_mem_put(bo, &bo->mem);
}

int ttm_bo_move_ttm(struct ttm_buffer_object *bo,
		    bool evict,
		    bool no_wait_gpu, struct ttm_mem_reg *new_mem)
{
	struct ttm_tt *ttm = bo->ttm;
	struct ttm_mem_reg *old_mem = &bo->mem;
	int ret;

	if (old_mem->mem_type != TTM_PL_SYSTEM) {
		ttm_tt_unbind(ttm);
		ttm_bo_free_old_node(bo);
		ttm_flag_masked(&old_mem->placement, TTM_PL_FLAG_SYSTEM,
				TTM_PL_MASK_MEM);
		old_mem->mem_type = TTM_PL_SYSTEM;
	}

	ret = ttm_tt_set_placement_caching(ttm, new_mem->placement);
	if (unlikely(ret != 0))
		return ret;

	if (new_mem->mem_type != TTM_PL_SYSTEM) {
		ret = ttm_tt_bind(ttm, new_mem);
		if (unlikely(ret != 0))
			return ret;
	}

	*old_mem = *new_mem;
	new_mem->mm_node = NULL;

	return 0;
}
EXPORT_SYMBOL(ttm_bo_move_ttm);

int ttm_mem_io_lock(struct ttm_mem_type_manager *man, bool interruptible)
{
	if (likely(man->io_reserve_fastpath))
		return 0;

	if (interruptible)
		return mutex_lock_interruptible(&man->io_reserve_mutex);

	mutex_lock(&man->io_reserve_mutex);
	return 0;
}
EXPORT_SYMBOL(ttm_mem_io_lock);

void ttm_mem_io_unlock(struct ttm_mem_type_manager *man)
{
	if (likely(man->io_reserve_fastpath))
		return;

	mutex_unlock(&man->io_reserve_mutex);
}
EXPORT_SYMBOL(ttm_mem_io_unlock);

static int ttm_mem_io_evict(struct ttm_mem_type_manager *man)
{
	struct ttm_buffer_object *bo;

	if (!man->use_io_reserve_lru || list_empty(&man->io_reserve_lru))
		return -EAGAIN;

	bo = list_first_entry(&man->io_reserve_lru,
			      struct ttm_buffer_object,
			      io_reserve_lru);
	list_del_init(&bo->io_reserve_lru);
	ttm_bo_unmap_virtual_locked(bo);

	return 0;
}


int ttm_mem_io_reserve(struct ttm_bo_device *bdev,
		       struct ttm_mem_reg *mem)
{
	struct ttm_mem_type_manager *man = &bdev->man[mem->mem_type];
	int ret = 0;

	if (!bdev->driver->io_mem_reserve)
		return 0;
	if (likely(man->io_reserve_fastpath))
		return bdev->driver->io_mem_reserve(bdev, mem);

	if (bdev->driver->io_mem_reserve &&
	    mem->bus.io_reserved_count++ == 0) {
retry:
		ret = bdev->driver->io_mem_reserve(bdev, mem);
		if (ret == -EAGAIN) {
			ret = ttm_mem_io_evict(man);
			if (ret == 0)
				goto retry;
		}
	}
	return ret;
}
EXPORT_SYMBOL(ttm_mem_io_reserve);

void ttm_mem_io_free(struct ttm_bo_device *bdev,
		     struct ttm_mem_reg *mem)
{
	struct ttm_mem_type_manager *man = &bdev->man[mem->mem_type];

	if (likely(man->io_reserve_fastpath))
		return;

	if (bdev->driver->io_mem_reserve &&
	    --mem->bus.io_reserved_count == 0 &&
	    bdev->driver->io_mem_free)
		bdev->driver->io_mem_free(bdev, mem);

}
EXPORT_SYMBOL(ttm_mem_io_free);

int ttm_mem_io_reserve_vm(struct ttm_buffer_object *bo)
{
	struct ttm_mem_reg *mem = &bo->mem;
	int ret;

	if (!mem->bus.io_reserved_vm) {
		struct ttm_mem_type_manager *man =
			&bo->bdev->man[mem->mem_type];

		ret = ttm_mem_io_reserve(bo->bdev, mem);
		if (unlikely(ret != 0))
			return ret;
		mem->bus.io_reserved_vm = true;
		if (man->use_io_reserve_lru)
			list_add_tail(&bo->io_reserve_lru,
				      &man->io_reserve_lru);
	}
	return 0;
}

void ttm_mem_io_free_vm(struct ttm_buffer_object *bo)
{
	struct ttm_mem_reg *mem = &bo->mem;

	if (mem->bus.io_reserved_vm) {
		mem->bus.io_reserved_vm = false;
		list_del_init(&bo->io_reserve_lru);
		ttm_mem_io_free(bo->bdev, mem);
	}
}

int ttm_mem_reg_ioremap(struct ttm_bo_device *bdev, struct ttm_mem_reg *mem,
			void **virtual)
{
	struct ttm_mem_type_manager *man = &bdev->man[mem->mem_type];
	int ret;
	void *addr;

	*virtual = NULL;
	(void) ttm_mem_io_lock(man, false);
	ret = ttm_mem_io_reserve(bdev, mem);
	ttm_mem_io_unlock(man);
	if (ret || !mem->bus.is_iomem)
		return ret;

	if (mem->bus.addr) {
		addr = mem->bus.addr;
	} else {
		if (mem->placement & TTM_PL_FLAG_WC)
			addr = ioremap_wc(mem->bus.base + mem->bus.offset, mem->bus.size);
		else
			addr = ioremap_nocache(mem->bus.base + mem->bus.offset, mem->bus.size);
		if (!addr) {
			(void) ttm_mem_io_lock(man, false);
			ttm_mem_io_free(bdev, mem);
			ttm_mem_io_unlock(man);
			return -ENOMEM;
		}
	}
	*virtual = addr;
	return 0;
}

void ttm_mem_reg_iounmap(struct ttm_bo_device *bdev, struct ttm_mem_reg *mem,
			 void *virtual)
{
	struct ttm_mem_type_manager *man;

	man = &bdev->man[mem->mem_type];

	if (virtual && mem->bus.addr == NULL)
		iounmap(virtual);
	(void) ttm_mem_io_lock(man, false);
	ttm_mem_io_free(bdev, mem);
	ttm_mem_io_unlock(man);
}

static int ttm_copy_io_page(void *dst, void *src, unsigned long page)
{
	uint32_t *dstP =
	    (uint32_t *) ((unsigned long)dst + (page << PAGE_SHIFT));
	uint32_t *srcP =
	    (uint32_t *) ((unsigned long)src + (page << PAGE_SHIFT));

	int i;
	for (i = 0; i < PAGE_SIZE / sizeof(uint32_t); ++i)
		iowrite32(ioread32(srcP++), dstP++);
	return 0;
}

static int ttm_copy_io_ttm_page(struct ttm_tt *ttm, void *src,
				unsigned long page,
				pgprot_t prot)
{
	struct page *d = ttm->pages[page];
	void *dst;

	if (!d)
		return -ENOMEM;

	src = (void *)((unsigned long)src + (page << PAGE_SHIFT));

#ifdef CONFIG_X86
	dst = kmap_atomic_prot(d, prot);
#else
	if (pgprot_val(prot) != pgprot_val(PAGE_KERNEL))
		dst = vmap(&d, 1, 0, prot);
	else
		dst = kmap(d);
#endif
	if (!dst)
		return -ENOMEM;

	memcpy_fromio(dst, src, PAGE_SIZE);

#ifdef CONFIG_X86
	kunmap_atomic(dst);
#else
	if (pgprot_val(prot) != pgprot_val(PAGE_KERNEL))
		vunmap(dst);
	else
		kunmap(d);
#endif

	return 0;
}

static int ttm_copy_ttm_io_page(struct ttm_tt *ttm, void *dst,
				unsigned long page,
				pgprot_t prot)
{
	struct page *s = ttm->pages[page];
	void *src;

	if (!s)
		return -ENOMEM;

	dst = (void *)((unsigned long)dst + (page << PAGE_SHIFT));
#ifdef CONFIG_X86
	src = kmap_atomic_prot(s, prot);
#else
	if (pgprot_val(prot) != pgprot_val(PAGE_KERNEL))
		src = vmap(&s, 1, 0, prot);
	else
		src = kmap(s);
#endif
	if (!src)
		return -ENOMEM;

	memcpy_toio(dst, src, PAGE_SIZE);

#ifdef CONFIG_X86
	kunmap_atomic(src);
#else
	if (pgprot_val(prot) != pgprot_val(PAGE_KERNEL))
		vunmap(src);
	else
		kunmap(s);
#endif

	return 0;
}

int ttm_bo_move_memcpy(struct ttm_buffer_object *bo,
		       bool evict, bool no_wait_gpu,
		       struct ttm_mem_reg *new_mem)
{
	struct ttm_bo_device *bdev = bo->bdev;
	struct ttm_mem_type_manager *man = &bdev->man[new_mem->mem_type];
	struct ttm_tt *ttm = bo->ttm;
	struct ttm_mem_reg *old_mem = &bo->mem;
	struct ttm_mem_reg old_copy = *old_mem;
	void *old_iomap;
	void *new_iomap;
	int ret;
	unsigned long i;
	unsigned long page;
	unsigned long add = 0;
	int dir;

	ret = ttm_mem_reg_ioremap(bdev, old_mem, &old_iomap);
	if (ret)
		return ret;
	ret = ttm_mem_reg_ioremap(bdev, new_mem, &new_iomap);
	if (ret)
		goto out;

	/*
	 * Single TTM move. NOP.
	 */
	if (old_iomap == NULL && new_iomap == NULL)
		goto out2;

	/*
	 * Don't move nonexistent data. Clear destination instead.
	 */
	if (old_iomap == NULL &&
<<<<<<< HEAD
	    (ttm == NULL || ttm->state == tt_unpopulated)) {
=======
	    (ttm == NULL || (ttm->state == tt_unpopulated &&
			     !(ttm->page_flags & TTM_PAGE_FLAG_SWAPPED)))) {
>>>>>>> 4988abf1
		memset_io(new_iomap, 0, new_mem->num_pages*PAGE_SIZE);
		goto out2;
	}

	/*
	 * TTM might be null for moves within the same region.
	 */
	if (ttm && ttm->state == tt_unpopulated) {
		ret = ttm->bdev->driver->ttm_tt_populate(ttm);
		if (ret)
			goto out1;
	}

	add = 0;
	dir = 1;

	if ((old_mem->mem_type == new_mem->mem_type) &&
	    (new_mem->start < old_mem->start + old_mem->size)) {
		dir = -1;
		add = new_mem->num_pages - 1;
	}

	for (i = 0; i < new_mem->num_pages; ++i) {
		page = i * dir + add;
		if (old_iomap == NULL) {
			pgprot_t prot = ttm_io_prot(old_mem->placement,
						    PAGE_KERNEL);
			ret = ttm_copy_ttm_io_page(ttm, new_iomap, page,
						   prot);
		} else if (new_iomap == NULL) {
			pgprot_t prot = ttm_io_prot(new_mem->placement,
						    PAGE_KERNEL);
			ret = ttm_copy_io_ttm_page(ttm, old_iomap, page,
						   prot);
		} else
			ret = ttm_copy_io_page(new_iomap, old_iomap, page);
		if (ret)
			goto out1;
	}
	mb();
out2:
	old_copy = *old_mem;
	*old_mem = *new_mem;
	new_mem->mm_node = NULL;

	if ((man->flags & TTM_MEMTYPE_FLAG_FIXED) && (ttm != NULL)) {
		ttm_tt_unbind(ttm);
		ttm_tt_destroy(ttm);
		bo->ttm = NULL;
	}

out1:
	ttm_mem_reg_iounmap(bdev, old_mem, new_iomap);
out:
	ttm_mem_reg_iounmap(bdev, &old_copy, old_iomap);

	/*
	 * On error, keep the mm node!
	 */
	if (!ret)
		ttm_bo_mem_put(bo, &old_copy);
	return ret;
}
EXPORT_SYMBOL(ttm_bo_move_memcpy);

static void ttm_transfered_destroy(struct ttm_buffer_object *bo)
{
	kfree(bo);
}

/**
 * ttm_buffer_object_transfer
 *
 * @bo: A pointer to a struct ttm_buffer_object.
 * @new_obj: A pointer to a pointer to a newly created ttm_buffer_object,
 * holding the data of @bo with the old placement.
 *
 * This is a utility function that may be called after an accelerated move
 * has been scheduled. A new buffer object is created as a placeholder for
 * the old data while it's being copied. When that buffer object is idle,
 * it can be destroyed, releasing the space of the old placement.
 * Returns:
 * !0: Failure.
 */

static int ttm_buffer_object_transfer(struct ttm_buffer_object *bo,
				      struct ttm_buffer_object **new_obj)
{
	struct ttm_buffer_object *fbo;
	struct ttm_bo_device *bdev = bo->bdev;
	struct ttm_bo_driver *driver = bdev->driver;
	int ret;

	fbo = kmalloc(sizeof(*fbo), GFP_KERNEL);
	if (!fbo)
		return -ENOMEM;

	*fbo = *bo;

	/**
	 * Fix up members that we shouldn't copy directly:
	 * TODO: Explicit member copy would probably be better here.
	 */

	INIT_LIST_HEAD(&fbo->ddestroy);
	INIT_LIST_HEAD(&fbo->lru);
	INIT_LIST_HEAD(&fbo->swap);
	INIT_LIST_HEAD(&fbo->io_reserve_lru);
	drm_vma_node_reset(&fbo->vma_node);
	atomic_set(&fbo->cpu_writers, 0);

	spin_lock(&bdev->fence_lock);
	if (bo->sync_obj)
		fbo->sync_obj = driver->sync_obj_ref(bo->sync_obj);
	else
		fbo->sync_obj = NULL;
	spin_unlock(&bdev->fence_lock);
	kref_init(&fbo->list_kref);
	kref_init(&fbo->kref);
	fbo->destroy = &ttm_transfered_destroy;
	fbo->acc_size = 0;
	fbo->resv = &fbo->ttm_resv;
	reservation_object_init(fbo->resv);
	ret = ww_mutex_trylock(&fbo->resv->lock);
	WARN_ON(!ret);

	*new_obj = fbo;
	return 0;
}

pgprot_t ttm_io_prot(uint32_t caching_flags, pgprot_t tmp)
{
#if defined(__i386__) || defined(__x86_64__)
	if (caching_flags & TTM_PL_FLAG_WC)
		tmp = pgprot_writecombine(tmp);
	else if (boot_cpu_data.x86 > 3)
		tmp = pgprot_noncached(tmp);

#elif defined(__powerpc__)
	if (!(caching_flags & TTM_PL_FLAG_CACHED)) {
		pgprot_val(tmp) |= _PAGE_NO_CACHE;
		if (caching_flags & TTM_PL_FLAG_UNCACHED)
			pgprot_val(tmp) |= _PAGE_GUARDED;
	}
#endif
#if defined(__ia64__)
	if (caching_flags & TTM_PL_FLAG_WC)
		tmp = pgprot_writecombine(tmp);
	else
		tmp = pgprot_noncached(tmp);
#endif
#if defined(__sparc__) || defined(__mips__)
	if (!(caching_flags & TTM_PL_FLAG_CACHED))
		tmp = pgprot_noncached(tmp);
#endif
	return tmp;
}
EXPORT_SYMBOL(ttm_io_prot);

static int ttm_bo_ioremap(struct ttm_buffer_object *bo,
			  unsigned long offset,
			  unsigned long size,
			  struct ttm_bo_kmap_obj *map)
{
	struct ttm_mem_reg *mem = &bo->mem;

	if (bo->mem.bus.addr) {
		map->bo_kmap_type = ttm_bo_map_premapped;
		map->virtual = (void *)(((u8 *)bo->mem.bus.addr) + offset);
	} else {
		map->bo_kmap_type = ttm_bo_map_iomap;
		if (mem->placement & TTM_PL_FLAG_WC)
			map->virtual = ioremap_wc(bo->mem.bus.base + bo->mem.bus.offset + offset,
						  size);
		else
			map->virtual = ioremap_nocache(bo->mem.bus.base + bo->mem.bus.offset + offset,
						       size);
	}
	return (!map->virtual) ? -ENOMEM : 0;
}

static int ttm_bo_kmap_ttm(struct ttm_buffer_object *bo,
			   unsigned long start_page,
			   unsigned long num_pages,
			   struct ttm_bo_kmap_obj *map)
{
	struct ttm_mem_reg *mem = &bo->mem; pgprot_t prot;
	struct ttm_tt *ttm = bo->ttm;
	int ret;

	BUG_ON(!ttm);

	if (ttm->state == tt_unpopulated) {
		ret = ttm->bdev->driver->ttm_tt_populate(ttm);
		if (ret)
			return ret;
	}

	if (num_pages == 1 && (mem->placement & TTM_PL_FLAG_CACHED)) {
		/*
		 * We're mapping a single page, and the desired
		 * page protection is consistent with the bo.
		 */

		map->bo_kmap_type = ttm_bo_map_kmap;
		map->page = ttm->pages[start_page];
		map->virtual = kmap(map->page);
	} else {
		/*
		 * We need to use vmap to get the desired page protection
		 * or to make the buffer object look contiguous.
		 */
		prot = (mem->placement & TTM_PL_FLAG_CACHED) ?
			PAGE_KERNEL :
			ttm_io_prot(mem->placement, PAGE_KERNEL);
		map->bo_kmap_type = ttm_bo_map_vmap;
		map->virtual = vmap(ttm->pages + start_page, num_pages,
				    0, prot);
	}
	return (!map->virtual) ? -ENOMEM : 0;
}

int ttm_bo_kmap(struct ttm_buffer_object *bo,
		unsigned long start_page, unsigned long num_pages,
		struct ttm_bo_kmap_obj *map)
{
	struct ttm_mem_type_manager *man =
		&bo->bdev->man[bo->mem.mem_type];
	unsigned long offset, size;
	int ret;

	BUG_ON(!list_empty(&bo->swap));
	map->virtual = NULL;
	map->bo = bo;
	if (num_pages > bo->num_pages)
		return -EINVAL;
	if (start_page > bo->num_pages)
		return -EINVAL;
#if 0
	if (num_pages > 1 && !DRM_SUSER(DRM_CURPROC))
		return -EPERM;
#endif
	(void) ttm_mem_io_lock(man, false);
	ret = ttm_mem_io_reserve(bo->bdev, &bo->mem);
	ttm_mem_io_unlock(man);
	if (ret)
		return ret;
	if (!bo->mem.bus.is_iomem) {
		return ttm_bo_kmap_ttm(bo, start_page, num_pages, map);
	} else {
		offset = start_page << PAGE_SHIFT;
		size = num_pages << PAGE_SHIFT;
		return ttm_bo_ioremap(bo, offset, size, map);
	}
}
EXPORT_SYMBOL(ttm_bo_kmap);

void ttm_bo_kunmap(struct ttm_bo_kmap_obj *map)
{
	struct ttm_buffer_object *bo = map->bo;
	struct ttm_mem_type_manager *man =
		&bo->bdev->man[bo->mem.mem_type];

	if (!map->virtual)
		return;
	switch (map->bo_kmap_type) {
	case ttm_bo_map_iomap:
		iounmap(map->virtual);
		break;
	case ttm_bo_map_vmap:
		vunmap(map->virtual);
		break;
	case ttm_bo_map_kmap:
		kunmap(map->page);
		break;
	case ttm_bo_map_premapped:
		break;
	default:
		BUG();
	}
	(void) ttm_mem_io_lock(man, false);
	ttm_mem_io_free(map->bo->bdev, &map->bo->mem);
	ttm_mem_io_unlock(man);
	map->virtual = NULL;
	map->page = NULL;
}
EXPORT_SYMBOL(ttm_bo_kunmap);

int ttm_bo_move_accel_cleanup(struct ttm_buffer_object *bo,
			      void *sync_obj,
			      bool evict,
			      bool no_wait_gpu,
			      struct ttm_mem_reg *new_mem)
{
	struct ttm_bo_device *bdev = bo->bdev;
	struct ttm_bo_driver *driver = bdev->driver;
	struct ttm_mem_type_manager *man = &bdev->man[new_mem->mem_type];
	struct ttm_mem_reg *old_mem = &bo->mem;
	int ret;
	struct ttm_buffer_object *ghost_obj;
	void *tmp_obj = NULL;

	spin_lock(&bdev->fence_lock);
	if (bo->sync_obj) {
		tmp_obj = bo->sync_obj;
		bo->sync_obj = NULL;
	}
	bo->sync_obj = driver->sync_obj_ref(sync_obj);
	if (evict) {
		ret = ttm_bo_wait(bo, false, false, false);
		spin_unlock(&bdev->fence_lock);
		if (tmp_obj)
			driver->sync_obj_unref(&tmp_obj);
		if (ret)
			return ret;

		if ((man->flags & TTM_MEMTYPE_FLAG_FIXED) &&
		    (bo->ttm != NULL)) {
			ttm_tt_unbind(bo->ttm);
			ttm_tt_destroy(bo->ttm);
			bo->ttm = NULL;
		}
		ttm_bo_free_old_node(bo);
	} else {
		/**
		 * This should help pipeline ordinary buffer moves.
		 *
		 * Hang old buffer memory on a new buffer object,
		 * and leave it to be released when the GPU
		 * operation has completed.
		 */

		set_bit(TTM_BO_PRIV_FLAG_MOVING, &bo->priv_flags);
		spin_unlock(&bdev->fence_lock);
		if (tmp_obj)
			driver->sync_obj_unref(&tmp_obj);

		ret = ttm_buffer_object_transfer(bo, &ghost_obj);
		if (ret)
			return ret;

		/**
		 * If we're not moving to fixed memory, the TTM object
		 * needs to stay alive. Otherwhise hang it on the ghost
		 * bo to be unbound and destroyed.
		 */

		if (!(man->flags & TTM_MEMTYPE_FLAG_FIXED))
			ghost_obj->ttm = NULL;
		else
			bo->ttm = NULL;

		ttm_bo_unreserve(ghost_obj);
		ttm_bo_unref(&ghost_obj);
	}

	*old_mem = *new_mem;
	new_mem->mm_node = NULL;

	return 0;
}
EXPORT_SYMBOL(ttm_bo_move_accel_cleanup);<|MERGE_RESOLUTION|>--- conflicted
+++ resolved
@@ -353,12 +353,8 @@
 	 * Don't move nonexistent data. Clear destination instead.
 	 */
 	if (old_iomap == NULL &&
-<<<<<<< HEAD
-	    (ttm == NULL || ttm->state == tt_unpopulated)) {
-=======
 	    (ttm == NULL || (ttm->state == tt_unpopulated &&
 			     !(ttm->page_flags & TTM_PAGE_FLAG_SWAPPED)))) {
->>>>>>> 4988abf1
 		memset_io(new_iomap, 0, new_mem->num_pages*PAGE_SIZE);
 		goto out2;
 	}
