--- conflicted
+++ resolved
@@ -992,11 +992,7 @@
 		return;
 
 	io_pdc_cell = kzalloc(sizeof(pdc_pat_cell_mod_maddr_block_t), GFP_KERNEL);
-<<<<<<< HEAD
-	if (!pa_pdc_cell) {
-=======
 	if (!io_pdc_cell) {
->>>>>>> 9799218a
 		kfree(pa_pdc_cell);
 		return;
 	}
