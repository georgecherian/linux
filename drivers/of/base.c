--- conflicted
+++ resolved
@@ -334,27 +334,8 @@
 {
 	struct device_node *cpun;
 
-<<<<<<< HEAD
-	cpus = of_find_node_by_path("/cpus");
-	if (!cpus)
-		return NULL;
-
-	for_each_child_of_node(cpus, cpun) {
-		if (of_node_cmp(cpun->type, "cpu"))
-			continue;
-		/* Check for non-standard "ibm,ppc-interrupt-server#s" property
-		 * for thread ids on PowerPC. If it doesn't exist fallback to
-		 * standard "reg" property.
-		 */
-		if (IS_ENABLED(CONFIG_PPC) &&
-			__of_find_n_match_cpu_property(cpun,
-				"ibm,ppc-interrupt-server#s", cpu, thread))
-			return cpun;
-		if (__of_find_n_match_cpu_property(cpun, "reg", cpu, thread))
-=======
 	for_each_node_by_type(cpun, "cpu") {
 		if (arch_find_n_match_cpu_physical_id(cpun, cpu, thread))
->>>>>>> 9fee8240
 			return cpun;
 	}
 	return NULL;
