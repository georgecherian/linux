--- conflicted
+++ resolved
@@ -924,14 +924,8 @@
 				conf->next_window_requests++;
 			else
 				conf->current_window_requests++;
-<<<<<<< HEAD
-		}
-		if (bio->bi_sector >= conf->start_next_window)
 			sector = conf->start_next_window;
-=======
-			sector = conf->start_next_window;
-		}
->>>>>>> 4988abf1
+		}
 	}
 
 	conf->nr_pending++;
