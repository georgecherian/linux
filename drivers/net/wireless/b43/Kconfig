--- conflicted
+++ resolved
@@ -31,14 +31,11 @@
 	depends on B43 && BCMA && BROKEN
 	default y
 
-<<<<<<< HEAD
-=======
 config B43_SSB
 	bool
 	depends on B43 && SSB
 	default y
 
->>>>>>> f70490e6
 # Auto-select SSB PCI-HOST support, if possible
 config B43_PCI_AUTOSELECT
 	bool
