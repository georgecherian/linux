--- conflicted
+++ resolved
@@ -316,11 +316,7 @@
 
 #ifdef CONFIG_PREEMPT
 	get_thread_info tsk
-<<<<<<< HEAD
-	ldr	w24, [tsk, #TI_PREEMPT]		// restore preempt count
-=======
 	ldr	w24, [tsk, #TI_PREEMPT]		// get preempt count
->>>>>>> 4988abf1
 	cbnz	w24, 1f				// preempt count != 0
 	ldr	x0, [tsk, #TI_FLAGS]		// get flags
 	tbz	x0, #TIF_NEED_RESCHED, 1f	// needs rescheduling?
