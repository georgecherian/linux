--- conflicted
+++ resolved
@@ -13,21 +13,7 @@
 
 obj-y				+= common.o clock.o
 
-<<<<<<< HEAD
-# Helper and device support
-
-obj-$(CONFIG_S5PC100_SETUP_FB_24BPP)	+= setup-fb-24bpp.o
-obj-$(CONFIG_S5PC100_SETUP_I2C1)	+= setup-i2c1.o
-obj-$(CONFIG_S5PC100_SETUP_IDE)		+= setup-ide.o
-obj-$(CONFIG_S5PC100_SETUP_KEYPAD)	+= setup-keypad.o
-obj-$(CONFIG_S5PC100_SETUP_SDHCI_GPIO)	+= setup-sdhci-gpio.o
-obj-$(CONFIG_S5PC100_SETUP_SPI)	+= setup-spi.o
-
-# device support
-obj-y				+= dev-audio.o
-=======
 obj-y				+= dma.o
->>>>>>> 928a11ba
 
 # machine support
 
@@ -36,12 +22,11 @@
 # device support
 
 obj-y				+= dev-audio.o
-obj-$(CONFIG_S3C64XX_DEV_SPI)	+= dev-spi.o
 
 obj-y					+= setup-i2c0.o
 obj-$(CONFIG_S5PC100_SETUP_FB_24BPP)	+= setup-fb-24bpp.o
 obj-$(CONFIG_S5PC100_SETUP_I2C1)	+= setup-i2c1.o
 obj-$(CONFIG_S5PC100_SETUP_IDE)		+= setup-ide.o
 obj-$(CONFIG_S5PC100_SETUP_KEYPAD)	+= setup-keypad.o
-obj-$(CONFIG_S5PC100_SETUP_SDHCI)	+= setup-sdhci.o
-obj-$(CONFIG_S5PC100_SETUP_SDHCI_GPIO)	+= setup-sdhci-gpio.o+obj-$(CONFIG_S5PC100_SETUP_SDHCI_GPIO)	+= setup-sdhci-gpio.o
+obj-$(CONFIG_S5PC100_SETUP_SPI)		+= setup-spi.o