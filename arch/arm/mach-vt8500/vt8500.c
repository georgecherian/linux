--- conflicted
+++ resolved
@@ -21,7 +21,6 @@
 #include <linux/clocksource.h>
 #include <linux/io.h>
 #include <linux/pm.h>
-#include <linux/vt8500_timer.h>
 
 #include <asm/mach-types.h>
 #include <asm/mach/arch.h>
@@ -189,10 +188,6 @@
 	.dt_compat	= vt8500_dt_compat,
 	.map_io		= vt8500_map_io,
 	.init_irq	= vt8500_init_irq,
-<<<<<<< HEAD
-=======
-	.init_time	= vt8500_timer_init,
->>>>>>> 9cb0d1ba
 	.init_machine	= vt8500_init,
 	.init_time	= clocksource_of_init,
 	.restart	= vt8500_restart,
